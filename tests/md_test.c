/**
 * @file md_test.c
 * @author Rastislav Szabo <raszabo@cisco.com>, Lukas Macko <lmacko@cisco.com>,
 *         Milan Lenco <milan.lenco@pantheon.tech>
 * @brief Module Dependencies unit tests.
 *
 * @copyright
 * Copyright 2016 Cisco Systems, Inc.
 *
 * Licensed under the Apache License, Version 2.0 (the "License");
 * you may not use this file except in compliance with the License.
 * You may obtain a copy of the License at
 *
 *    http://www.apache.org/licenses/LICENSE-2.0
 *
 * Unless required by applicable law or agreed to in writing, software
 * distributed under the License is distributed on an "AS IS" BASIS,
 * WITHOUT WARRANTIES OR CONDITIONS OF ANY KIND, either express or implied.
 * See the License for the specific language governing permissions and
 * limitations under the License.
 */

#include <stdarg.h>
#include <stddef.h>
#include <setjmp.h>
#include <cmocka.h>
#include <stdlib.h>
#include <stdio.h>
#include "module_dependencies.h"
#include "sr_common.h"
#include "test_data.h"
#include "system_helper.h"

#define TEST_MODULE_PREFIX     "md_test_module-"
#define TEST_SUBMODULE_PREFIX  "md_test_submodule-"
#define TEST_MODULE_EXT        ".yang"

typedef struct md_test_inserted_modules_s {
    bool A, B, C, D_rev1, D_rev2, E, F;
} md_test_inserted_modules_t;

md_test_inserted_modules_t inserted;
md_test_inserted_modules_t implemented; /**< inserted AND implemented */

typedef struct md_test_dep_s {
    md_dep_type_t type;
    bool direct;
    sr_list_t *orig_modules;
} md_test_dep_t;

static const char * const md_module_A_filepath = TEST_SCHEMA_SEARCH_DIR TEST_MODULE_PREFIX "A" TEST_MODULE_EXT;
static const char * const md_module_A_body =
"  container base-container{\n"
"    description \"Trivial container which is augmented by other modules.\";\n"
"    leaf name {\n"
"      type string;\n"
"    }\n"
"    leaf num {\n"
"      type int16;\n"
"    }\n"
"  }\n"
"\n"
"  identity base-identity {\n"
"    description \"Base identity from which specific identities are derived.\";\n"
"  }";

static const char * const md_module_B_filepath = TEST_SCHEMA_SEARCH_DIR TEST_MODULE_PREFIX "B" TEST_MODULE_EXT;
static const char * const md_module_B_body =
"  container inst-ids {\n"
"    leaf-list inst-id {\n"
"      type instance-identifier;\n"
"    }\n"
"  }";

static const char * const md_submodule_B_sub1_filepath = TEST_SCHEMA_SEARCH_DIR TEST_SUBMODULE_PREFIX "Bs1" TEST_MODULE_EXT;
static const char * const md_submodule_B_sub1_body =
"  identity B-ext-identity {\n"
"    base A:base-identity;\n"
"  }\n"
"\n"
"  leaf tax-enabled {\n"
"    when \"/A:base-container/A:name = 'tax authority'\";\n"
"    type boolean;\n"
"  }";

static const char * const md_submodule_B_sub2_filepath = TEST_SCHEMA_SEARCH_DIR TEST_SUBMODULE_PREFIX "Bs2" TEST_MODULE_EXT;
static const char * const md_submodule_B_sub2_body =
"  augment \"/A:base-container\" {\n"
"    leaf B-ext-leaf {\n"
"      type uint32;\n"
"    }\n"
"    leaf B-ext-inst-id {\n"
"      type instance-identifier;\n"
"    }\n"
"    leaf B-ext-op-data {\n"
"       type uint32;\n"
"       config false;\n"
"    }\n"
"    leaf avoid-data-loop {\n"
"      type leafref {\n"
"        path \"/A:base-container/B:B-ext-leaf\";\n"
"      }\n"
"    }\n"
"  }\n"
"\n"
"  leaf B-data-deps-on-A {\n"
"    type leafref {\n"
"      path \"/A:base-container/B:B-ext-leaf\";\n"
"    }\n"
"  }";

static const char * const md_submodule_B_sub3_filepath = TEST_SCHEMA_SEARCH_DIR TEST_SUBMODULE_PREFIX "Bs3" TEST_MODULE_EXT;
static const char * const md_submodule_B_sub3_body =
"  container op-data {\n"
"    config false;\n"
"    leaf-list list-with-op-data {\n"
"      type string;\n"
"    }\n"
"    container nested-op-data {\n"
"      leaf nested-leaf1 {\n"
"        type string;\n"
"      }\n"
"      leaf nested-leaf2 {\n"
"        type int8;\n"
"      }\n"
"    }\n"
"  }";

static const char * const md_module_C_filepath = TEST_SCHEMA_SEARCH_DIR TEST_MODULE_PREFIX "C" TEST_MODULE_EXT;
static const char * const md_module_C_body =
"  augment \"/A:base-container\" {\n"
"    container C-ext-container {\n"
"      leaf C-ext-leaf {\n"
"        type identityref {\n"
"          base A:base-identity;\n"
"        }\n"
"      }\n"
"    }\n"
"  }\n"
"\n"
"  identity C-ext-identity1 {\n"
"    base A:base-identity;\n"
"  }\n"
"  identity C-ext-identity2 {\n"
"    base A:base-identity;\n"
"  }\n"
"\n"
"  leaf inst-id1 {\n"
"    type instance-identifier;\n"
"  }\n"
"  leaf inst-id2 {\n"
"    type instance-identifier;\n"
"  }\n"
"  container partly-op-data {\n"
"    config true;\n"
"    leaf-list list-with-config-data {\n"
"      type string;\n"
"    }\n"
"    container nested-op-data {\n"
"      config false;\n"
"      leaf nested-leaf1 {\n"
"        type string;\n"
"      }\n"
"      leaf nested-leaf2 {\n"
"        type int8;\n"
"      }\n"
"    }\n"
"  }\n"
"\n"
"  container conditional-data {\n"
"    leaf limit {\n"
"      type int16;\n"
"    }\n"
"    leaf tax {\n"
"      when \"/A:base-container/A:num > ../limit\";\n"
"      type int16;\n"
"    }\n"
"  }";

static const char * const md_module_D_rev1_filepath = TEST_SCHEMA_SEARCH_DIR TEST_MODULE_PREFIX "D@2016-06-10" TEST_MODULE_EXT;
static const char * const md_module_D_rev1_body =
"  revision \"2016-06-10\" {\n"
"    description \"First revision of D.\";\n"
"  }\n"
"\n"
"  augment \"/A:base-container/C:C-ext-container\" {\n"
"    uses Dcommon-grouping;\n"
"  }\n"
"\n"
"  identity D-extA-identity {\n"
"    base A:base-identity;\n"
"  }\n"
"\n"
"  leaf vat {\n"
"    must \". <= /C:conditional-data/C:tax\";\n"
"    type uint16;\n"
"  }";

static const char * const md_module_D_rev2_filepath = TEST_SCHEMA_SEARCH_DIR TEST_MODULE_PREFIX "D@2016-06-20" TEST_MODULE_EXT;
static const char * const md_module_D_rev2_body =
"  revision \"2016-06-20\" {\n"
"    description \"Second revision of D.\";\n"
"  }\n"
"\n"
"  revision \"2016-06-10\" {\n"
"    description \"First revision of D.\";\n"
"  }\n"
"\n"
"  augment \"/A:base-container/C:C-ext-container\" {\n"
"    uses Dcommon-grouping;\n"
"    leaf D-ext-op-data2 {\n"
"       type uint32;\n"
"       config false;\n"
"    }\n"
"    leaf D-ext-inst-id2 {\n"
"      type instance-identifier;\n"
"    }\n"
"    leaf A-data-deps-on-B {\n"
"      type leafref {\n"
"        path \"/B:inst-ids/B:inst-id\";\n"
"      }\n"
"    }\n"
"  }\n"
"\n"
"  identity D-extB-identity {\n"
"    base B:B-ext-identity;\n"
"  }\n"
"\n"
"  leaf vat {\n"
"    must \". <= /C:conditional-data/C:tax\";\n"
"    must \"/B:tax-enabled = 'true'\";\n"
"    type uint16;\n"
"  }";

static const char * const md_submodule_D_common_filepath = TEST_SCHEMA_SEARCH_DIR TEST_SUBMODULE_PREFIX "Dcommon" TEST_MODULE_EXT;
static const char * const md_submodule_D_common_body =
"  revision \"2016-06-10\" {\n"
"    description \"First and the only revision of Dcommon.\";\n"
"  }\n"
"\n"
"  grouping Dcommon-grouping {\n"
"    leaf D-ext-leaf {\n"
"      type identityref {\n"
"        base mod-C:C-ext-identity1;\n"
"      }\n"
"    }\n"
"    leaf D-ext-op-data {\n"
"       type uint32;\n"
"       config false;\n"
"    }\n"
"    leaf D-ext-inst-id {\n"
"      type instance-identifier;\n"
"    }\n"
"  }";

static const char * const md_module_E_filepath = TEST_SCHEMA_SEARCH_DIR TEST_MODULE_PREFIX "E" TEST_MODULE_EXT;
static const char * const md_module_E_body =
"  revision \"2016-06-11\" {\n"
"    description \"First revision of E.\";\n"
"  }\n"
"\n"
"  leaf id-ref {\n"
"    type identityref {\n"
"      base D:D-extA-identity;\n"
"    }\n"
"  }\n"
"\n"
"  list inst-id-list {\n"
"    key \"name\";\n"
"    leaf name {\n"
"      type string;\n"
"    }\n"
"    leaf inst-id {\n"
"      type instance-identifier;\n"
"    }\n"
"  }\n"
"\n"
"  container partly-op-data {\n"
"    config true;\n"
"    leaf-list list-with-op-data {\n"
"      config false;\n"
"      type string;\n"
"    }\n"
"    container nested-op-data {\n"
"      config true;\n"
"      leaf nested-leaf1 {\n"
"        config false;\n"
"        type string;\n"
"      }\n"
"      leaf nested-leaf2 {\n"
"        config false;\n"
"        type int8;\n"
"      }\n"
"    }\n"
"  }\n"
"\n"
"  leaf E-data-deps-on-C {\n"
"    type leafref {\n"
"      path \"/C:inst-id1\";\n"
"    }\n"
"  }";

static const char * const md_module_F_filepath = TEST_SCHEMA_SEARCH_DIR TEST_MODULE_PREFIX "F" TEST_MODULE_EXT;
static const char * const md_module_F_body =
"  revision \"2016-06-21\" {\n"
"    description \"First revision of F.\";\n"
"  }\n"
"\n"
"  container data {\n"
"    config true;\n"
"    leaf-list list-with-data {\n"
"      type string;\n"
"    }\n"
"  }";

static const char * const md_module_X_filepath = TEST_SCHEMA_SEARCH_DIR TEST_MODULE_PREFIX "X" TEST_MODULE_EXT;
static const char * const md_module_X_body =
"  grouping config-data {\n"
"    leaf config-data1 {\n"
"      type uint8;\n"
"    }\n"
"    leaf config-data2 {\n"
"      type uint8;\n"
"    }\n"
"  }\n"
"  \n"
"  grouping state-data {\n"
"    leaf state-data1 {\n"
"      config false;\n"
"      type uint8;\n"
"    }\n"
"    leaf state-data2 {\n"
"      config false;\n"
"      type uint8;\n"
"    }\n"
"  }\n"
"  \n"
"  grouping mixed-data {\n"
"    leaf state-data {\n"
"      config false;\n"
"      type uint8;\n"
"    }\n"
"    leaf config-data {\n"
"      type uint8;\n"
"    }\n"
"  }\n"
"  \n"
"  grouping nested-state-data1 {\n"
"    uses state-data;\n"
"    leaf state-data3 {\n"
"      config false;\n"
"      type uint8;\n"
"    }\n"
"    leaf state-data4 {\n"
"      config false;\n"
"      type uint8;\n"
"    }\n"
"  }\n"
"  \n"
"  grouping nested-state-data2 {\n"
"    uses mixed-data;\n"
"    leaf state-data2 {\n"
"      config false;\n"
"      type uint8;\n"
"    }\n"
"    leaf state-data3 {\n"
"      config false;\n"
"      type uint8;\n"
"    }\n"
"  }\n"
"  \n"
"  container container-1 {\n"
"    uses config-data;\n"
"    container sensors {\n"
"      config false;\n"
"      leaf temperature {\n"
"        type uint8;\n"
"      }\n"
"      leaf humidity {\n"
"        type uint8;\n"
"      }\n"
"    }\n"
"  }\n"
"  \n"
"  container container-2 {\n"
"    uses state-data;\n"
"    container sensors {\n"
"      config false;\n"
"      leaf temperature {\n"
"        type uint8;\n"
"      }\n"
"      leaf humidity {\n"
"        type uint8;\n"
"      }\n"
"    }\n"
"  }\n"
"  \n"
"  container container-3 {\n"
"    uses state-data;\n"
"    container configuration {\n"
"      leaf config1 {\n"
"        type uint8;\n"
"      }\n"
"      leaf config2 {\n"
"        type uint8;\n"
"      }\n"
"    }\n"
"  }\n"
"  \n"
"  container container-4 {\n"
"    uses mixed-data;\n"
"    container sensors {\n"
"      config false;\n"
"      leaf temperature {\n"
"        type uint8;\n"
"      }\n"
"      leaf humidity {\n"
"        type uint8;\n"
"      }\n"
"    }\n"
"  }\n"
"  \n"
"  container container-5 {\n"
"    uses nested-state-data1;\n"
"    container sensors {\n"
"      config false;\n"
"      leaf temperature {\n"
"        type uint8;\n"
"      }\n"
"      leaf humidity {\n"
"        type uint8;\n"
"      }\n"
"    }\n"
"  }\n"
"  \n"
"  container container-6 {\n"
"    uses nested-state-data2;\n"
"    container sensors {\n"
"      config false;\n"
"      leaf temperature {\n"
"        type uint8;\n"
"      }\n"
"      leaf humidity {\n"
"        type uint8;\n"
"      }\n"
"    }\n"
"  }\n"
"  \n"
"  container container-7 {\n"
"    uses config-data;\n"
"    uses mixed-data;\n"
"  }\n"
"  \n"
"  container container-8 {\n"
"    grouping nested-mixed-data {\n"
"      leaf cfg-property {\n"
"        type string;\n"
"      }\n"
"      container sensors {\n"
"        config false;\n"
"        leaf temperature {\n"
"         type int8;\n"
"        }\n"
"        leaf humidity {\n"
"         type int8;\n"
"        }\n"
"      }\n"
"    }\n"
"  \n"
"    container nested-container1 {\n"
"      uses nested-mixed-data;\n"
"    }\n"
"  \n"
"    container nested-container2 {\n"
"      uses nested-mixed-data;\n"
"    }\n"
"  }";



static md_test_dep_t *
md_test_dep(md_dep_type_t type, int is_direct, ...)
{
    md_test_dep_t *dep = NULL;
    size_t orig_cnt = 0;
    const char *orig = NULL;
    va_list va;

    dep = calloc(1, sizeof *dep);
    assert_non_null_bt(dep);
    assert_int_equal_bt(SR_ERR_OK, sr_list_init(&dep->orig_modules));

    dep->type = type;
    dep->direct = is_direct;

    if (MD_DEP_DATA == type) {
        va_start(va, is_direct);
        orig_cnt = va_arg(va, int);

        for (int i = 0; i < orig_cnt; ++i) {
            orig = va_arg(va, const char *);
            assert_non_null_bt((void *)orig);
            assert_int_equal_bt(SR_ERR_OK, sr_list_add(dep->orig_modules, (void *)orig));
        }

        va_end(va);
    }

    return dep;
}

/**
 * @brief Print out all the imports/includes of a (sub)module.
 */
static void
output_module_deps(FILE *fp, va_list args)
{
    const char *arg = NULL;
    char *arg_copy = NULL, *dep = NULL;
    char *rev = NULL;
    bool include = false;

    do {
        arg = va_arg(args, const char *);
        if (NULL == arg) {
            break;
        }
        arg_copy = strdup(arg);
        dep = arg_copy;
        include = false;
        if (4 < strlen(arg_copy)) {
            if (0 == strncmp("sub-", arg_copy, 4)) {
                dep = arg_copy + 4;
                include = true;
            } else if (0 == strncmp("mod-", arg_copy, 4)) {
                dep = arg_copy + 4;
                include = false;
            }
        }
        rev = strchr(dep, '@');
        if (NULL != rev) {
            *rev = '\0';
        }
        if (include) {
            fprintf(fp,
                    "  include " TEST_SUBMODULE_PREFIX "%s%s\n", dep,
                    rev ? " {" : ";");
        } else {
            fprintf(fp,
                    "  import " TEST_MODULE_PREFIX "%s {\n"
                    "    prefix %s;\n%s", dep, arg_copy,
                    rev ? "" : "  }\n");
        }
        if (NULL != rev) {
            fprintf(fp,
                    "    revision-date \"%s\";\n  }\n", rev + 1);
        }
        free(arg_copy);
    } while (true);
}

/**
 * @brief Construct a yang schema file for a module.
 */
static char *
create_module_yang_schema(const char *name, const char *destpath, const char *body, ...)
{
    va_list args;
    FILE *fp = NULL;

    fp = fopen(destpath, "w");
    assert_non_null_bt(fp);
    fprintf(fp,
            "module " TEST_MODULE_PREFIX "%s {\n"
            "  namespace \"urn:ietf:params:xml:ns:yang:%s\";\n"
            "  prefix %s;\n", name, name, name);

    va_start(args, body);
    output_module_deps(fp, args);
    va_end(args);

    fprintf(fp,
            "  organization \"sysrepo.org\";\n"
            "  description \"module used by md_test referenced as '%s'\";\n"
            "  contact \"sysrepo-devel@sysrepo.org\";\n"
            "\n"
            "%s\n"
            "}", name, body);
    fclose(fp);
    return 0;
}

/**
 * @brief Construct a yang schema file for a submodule.
 */
static char *
create_submodule_yang_schema(const char *name, const char *belongsto, const char *destpath, const char *body, ...)
{
    va_list args;
    FILE *fp = NULL;

    fp = fopen(destpath, "w");
    assert_non_null_bt(fp);
    fprintf(fp,
            "submodule " TEST_SUBMODULE_PREFIX "%s {\n"
            "  belongs-to " TEST_MODULE_PREFIX "%s {\n"
            "    prefix %s;\n"
            "  }\n", name, belongsto, belongsto);

    va_start(args, body);
    output_module_deps(fp, args);
    va_end(args);

    fprintf(fp,
            "  organization \"sysrepo.org\";\n"
            "  description \"submodule used by md_test referenced as '%s'\";\n"
            "  contact \"sysrepo-devel@sysrepo.org\";\n"
            "\n"
            "%s\n"
            "}", name, body);
    fclose(fp);
    return 0;
}

static int
md_tests_setup(void **state)
{
    create_module_yang_schema("A", md_module_A_filepath, md_module_A_body, NULL);
    create_module_yang_schema("B", md_module_B_filepath, md_module_B_body, "sub-Bs1", "sub-Bs2", "sub-Bs3", NULL);
    create_submodule_yang_schema("Bs1", "B", md_submodule_B_sub1_filepath, md_submodule_B_sub1_body,
            /* "sub-Bs2" TODO: uncomment once the second issue from libyang/#97 is fixed ,*/ "A", NULL);
    create_submodule_yang_schema("Bs2", "B", md_submodule_B_sub2_filepath, md_submodule_B_sub2_body,
            /* "sub-Bs3" TODO: uncomment once the second issue from libyang/#97 is fixed ,*/ "A", NULL);
    create_submodule_yang_schema("Bs3", "B", md_submodule_B_sub3_filepath, md_submodule_B_sub3_body, NULL);
    create_module_yang_schema("C", md_module_C_filepath, md_module_C_body, "A", NULL);
    create_module_yang_schema("D", md_module_D_rev1_filepath, md_module_D_rev1_body, "sub-Dcommon@2016-06-10", "A", "C", NULL);
    create_module_yang_schema("D", md_module_D_rev2_filepath, md_module_D_rev2_body, "sub-Dcommon@2016-06-10", "A", "B", "C", NULL);
    create_submodule_yang_schema("Dcommon", "D", md_submodule_D_common_filepath, md_submodule_D_common_body,
            "mod-C" /* "TODO: rename to just "C" once the second issue from libyang/#97 is fixed */, NULL);
    create_module_yang_schema("E", md_module_E_filepath, md_module_E_body, "D@2016-06-10", "C", NULL);
    create_module_yang_schema("F", md_module_F_filepath, md_module_F_body, "D@2016-06-20", NULL);
    create_module_yang_schema("X", md_module_X_filepath, md_module_X_body, NULL);
    return 0;
}

static int
md_tests_teardown(void **state)
{
    system("rm -f " TEST_SCHEMA_SEARCH_DIR TEST_MODULE_PREFIX "*");
    system("rm -f " TEST_SCHEMA_SEARCH_DIR TEST_SUBMODULE_PREFIX "*");
    return 0;
}

/**
 * @brief Test initialization and destruction of the Module Dependencies context.
 */
static void
md_test_init_and_destroy(void **state)
{
    int rc;
    md_ctx_t *md_ctx = NULL;

    /* initialize context */
    rc = md_init(TEST_SCHEMA_SEARCH_DIR, TEST_SCHEMA_SEARCH_DIR "internal",
                 TEST_DATA_SEARCH_DIR "internal", false, &md_ctx);
    assert_int_equal(0, rc);
    assert_non_null(md_ctx->schema_search_dir);
    assert_int_equal(md_ctx->fd, -1);
    assert_non_null(md_ctx->ly_ctx);
    assert_non_null(md_ctx->data_tree);
    assert_non_null(md_ctx->modules);
    assert_non_null(md_ctx->modules_btree);

    /* destroy context */
    md_destroy(md_ctx);
}

/*
 * presence_type flag: 0 - inserted modules, 1 - implemented modules
 */
static bool
present_module(const char *module_name, int presence_type)
{
    md_test_inserted_modules_t *presence;

    if (presence_type) {
        presence = &implemented;
    } else {
        presence = &inserted;
    }

    if (0 == strcmp("A", module_name)) {
        return presence->A;
    } else if (0 == strcmp("B", module_name)   ||
               0 == strcmp("Bs1", module_name) ||
               0 == strcmp("Bs2", module_name) ||
               0 == strcmp("Bs3", module_name)){
        return presence->B;
    } else if (0 == strcmp("C", module_name)) {
        return presence->C;
    } else if (0 == strcmp("D@2016-06-10", module_name)) {
        return presence->D_rev1;
    } else if (0 == strcmp("D@2016-06-20", module_name)) {
        return presence->D_rev2;
    } else if (0 == strcmp("Dcommon@2016-06-10", module_name)) {
        return presence->D_rev1 || presence->D_rev2;
    } else if (0 == strcmp("E@2016-06-11", module_name)) {
        return presence->E;
    } else if (0 == strcmp("F@2016-06-21", module_name)) {
        return presence->F;
    }
    return false;
}

static bool
dependency_edge(md_test_dep_t *dep, const char *dest_module)
{
    int presence_type = 0;

    if (MD_DEP_NONE == dep->type) {
        return false;
    } else if (dep->type == MD_DEP_EXTENSION || dep->type == MD_DEP_DATA) {
        presence_type = 1;
    }

    if (!present_module(dest_module, presence_type)) {
        return false;
    }

    if (MD_DEP_DATA == dep->type && 0 < dep->orig_modules->count) {
        for (int i = 0; i < dep->orig_modules->count; ++i) {
            if (present_module((const char *)(dep->orig_modules->data[i]), presence_type)) {
                return true;
            }
        }
        return false;
    }

    return true;
}

/**
 * @brief Check size of a linked-list.
 */
static void
check_list_size(sr_llist_t *list, size_t expected)
{
    size_t size = 0;
    sr_llist_node_t *node = list->first;

    while (node) {
        ++size;
        node = node->next;
    }
    assert_int_equal_bt(expected, size);
}

static void
compare_orig_modules(sr_llist_t *orig_modules, sr_list_t *expected)
{
    md_module_t *orig_module = NULL;
    sr_llist_node_t *node = NULL;
    bool found = false;
    size_t expected_cnt = 0;

    for (int i = 0; i < expected->count; ++i) {
        if (present_module(expected->data[i], 1)) {
            ++expected_cnt;
            found = false;
            node = orig_modules->first;
            while (node) {
                orig_module = (md_module_t *)node->data;
                if (0 == strcmp(md_get_module_fullname(orig_module)
                                       + (orig_module->submodule ? strlen(TEST_SUBMODULE_PREFIX) : strlen(TEST_MODULE_PREFIX)),
                                expected->data[i])) {
                    assert_false_bt(found);
                    found = true;
                }
                node = node->next;
            }
            assert_true_bt(found);
        }
    }
    check_list_size(orig_modules, expected_cnt);
}

/**
 * @brief Validate dependency between modules.
 */
static void
validate_dependency(const sr_llist_t *deps, const char *module_name, int count, ... /* md_test_dep_t */ )
{
    sr_llist_node_t *dep_node = NULL;
    md_dep_t *dep = NULL;
    md_test_dep_t *test_dep = NULL;
    bool found = false, in = false;
    int in_cnt = 0;
    va_list va;

    va_start(va, count);

    for (int i = 0; i < count; ++i) {
        test_dep = va_arg(va, md_test_dep_t *);
        in = dependency_edge(test_dep, module_name);
        in_cnt += in;
        /* try to find the expected dependency */
        found = false;
        dep_node = deps->first;
        while (dep_node) {
            dep = (md_dep_t*)dep_node->data;
            if (0 == strcmp(md_get_module_fullname(dep->dest)
                                + (dep->dest->submodule ? strlen(TEST_SUBMODULE_PREFIX) : strlen(TEST_MODULE_PREFIX)),
                            module_name) && dep->type == test_dep->type) {
                assert_true_bt(in);
                assert_false_bt(found);
                found = true;
                assert_int_equal(test_dep->direct, dep->direct);
                if (MD_DEP_DATA == test_dep->type) {
                    compare_orig_modules(dep->orig_modules, test_dep->orig_modules);
               }
            }
            dep_node = dep_node->next;
        }
        if (!found) {
            assert_false_bt(in);
        }
        /* release the expected dependency */
        sr_list_cleanup(test_dep->orig_modules);
        free(test_dep);
    }

    va_end(va);

    /* check total count */
    dep_node = deps->first;
    while (dep_node) {
        dep = (md_dep_t*)dep_node->data;
        if (0 == strcmp(md_get_module_fullname(dep->dest)
                            + (dep->dest->submodule ? strlen(TEST_SUBMODULE_PREFIX) : strlen(TEST_MODULE_PREFIX)),
                        module_name)) {
            --in_cnt;
        }
        dep_node = dep_node->next;
    }
    assert_int_equal_bt(0, in_cnt);
}

/**
 * @brief Validate subtree reference.
 */
static void
validate_subtree_ref(md_ctx_t *md_ctx, sr_llist_t *list, const char *xpath,
                     const char *orig_module_name)
{
    sr_llist_node_t *node = list->first;
    md_subtree_ref_t *subtree_ref = NULL;
    md_module_t *orig = NULL;
    char *orig_name_cpy = strdup(orig_module_name);
    char full_module_name[PATH_MAX] = { 0, };

    char *at = strchr(orig_name_cpy, '@');
    if (NULL != at) {
        *at = '\0';
        ++at;
    } else {
        at = "";
    }

    /* test if the module is inserted */
    snprintf(full_module_name, PATH_MAX, "%s%s", TEST_MODULE_PREFIX, orig_name_cpy);
    int rc = md_get_module_info(md_ctx, full_module_name, at, NULL, &orig);

    while (node) {
        subtree_ref = (md_subtree_ref_t *)node->data;
        if (0 == strcmp(subtree_ref->xpath, xpath) && orig == subtree_ref->orig) {
            assert_true_bt(orig->implemented);
            assert_string_equal_bt(subtree_ref->orig->name, full_module_name);
            if (0 == strcmp(subtree_ref->orig->revision_date, at)) {
                assert_int_equal_bt(SR_ERR_OK, rc);
                free(orig_name_cpy);
                return;
            }
        }
        node = node->next;
    }
    if (SR_ERR_OK == rc) {
        assert_false_bt(orig->implemented);
    } else {
        assert_int_equal_bt(SR_ERR_NOT_FOUND, rc);
    }
    free(orig_name_cpy);
}

/**
 * @brief Validate Module Dependencies context.
 */
static void
validate_context(md_ctx_t *md_ctx)
{
    int rc = 0;
    md_module_t *module = NULL;

    /* validate module A */
    rc = md_get_module_info(md_ctx, TEST_MODULE_PREFIX "A", NULL, NULL, &module);
    if (inserted.A) {
        assert_int_equal_bt(SR_ERR_OK, rc);
        assert_non_null_bt(module);
        assert_string_equal_bt(TEST_MODULE_PREFIX "A", module->name);
        assert_string_equal_bt("", module->revision_date);
        assert_string_equal_bt(TEST_MODULE_PREFIX "A", md_get_module_fullname(module));
        assert_string_equal_bt("A", module->prefix);
        assert_string_equal_bt("urn:ietf:params:xml:ns:yang:A", module->ns);
        assert_string_equal_bt(md_module_A_filepath, module->filepath);
        assert_true(module->latest_revision);
        if (implemented.A) {
            assert_true_bt(module->implemented);
        } else {
            assert_false_bt(module->implemented);
        }
        assert_true_bt(module->has_data);
        /* inst_ids */
        check_list_size(module->inst_ids, implemented.B + implemented.D_rev1 + 2*implemented.D_rev2);
        validate_subtree_ref(md_ctx, module->inst_ids,
                                     "/" TEST_MODULE_PREFIX "A:base-container"
                                     "/" TEST_MODULE_PREFIX "B:B-ext-inst-id", "B");
        validate_subtree_ref(md_ctx, module->inst_ids,
                                     "/" TEST_MODULE_PREFIX "A:base-container"
                                     "/" TEST_MODULE_PREFIX "C:C-ext-container"
                                     "/" TEST_MODULE_PREFIX "D:D-ext-inst-id", "D@2016-06-10");
        validate_subtree_ref(md_ctx, module->inst_ids,
                                     "/" TEST_MODULE_PREFIX "A:base-container"
                                     "/" TEST_MODULE_PREFIX "C:C-ext-container"
                                     "/" TEST_MODULE_PREFIX "D:D-ext-inst-id", "D@2016-06-20");
        validate_subtree_ref(md_ctx, module->inst_ids,
                                     "/" TEST_MODULE_PREFIX "A:base-container"
                                     "/" TEST_MODULE_PREFIX "C:C-ext-container"
                                     "/" TEST_MODULE_PREFIX "D:D-ext-inst-id2", "D@2016-06-20");
        /* op_data_subtrees */
        check_list_size(module->op_data_subtrees, implemented.B + implemented.D_rev1 + implemented.D_rev2);
        validate_subtree_ref(md_ctx, module->op_data_subtrees,
                                     "/" TEST_MODULE_PREFIX "A:base-container"
                                     "/" TEST_MODULE_PREFIX "B:B-ext-op-data", "B");
        validate_subtree_ref(md_ctx, module->op_data_subtrees,
                                     "/" TEST_MODULE_PREFIX "A:base-container"
                                     "/" TEST_MODULE_PREFIX "C:C-ext-container"
                                     "/" TEST_MODULE_PREFIX "D:D-ext-op-data", "D@2016-06-10");
#if 0 /* FIXME: record all originators of a state data subtree */
        validate_subtree_ref(md_ctx, module->op_data_subtrees,
                                     "/" TEST_MODULE_PREFIX "A:base-container"
                                     "/" TEST_MODULE_PREFIX "C:C-ext-container"
                                     "/" TEST_MODULE_PREFIX "D:D-ext-op-data", "D@2016-06-20");
#endif
        validate_subtree_ref(md_ctx, module->op_data_subtrees,
                                     "/" TEST_MODULE_PREFIX "A:base-container"
                                     "/" TEST_MODULE_PREFIX "C:C-ext-container"
                                     "/" TEST_MODULE_PREFIX "D:D-ext-op-data2", "D@2016-06-20");
        /* outside references */
        assert_non_null_bt(module->ly_data);
        assert_non_null_bt(module->ll_node);
        /* dependencies */
        validate_dependency(module->deps, "A", 0);
        validate_dependency(module->deps, "B", 2, md_test_dep(MD_DEP_EXTENSION, true), md_test_dep(MD_DEP_DATA, true, 1, "D@2016-06-20"));
        validate_dependency(module->deps, "Bs1", 0);
        validate_dependency(module->deps, "Bs2", 0);
        validate_dependency(module->deps, "Bs3", 0);
        validate_dependency(module->deps, "C", 1, md_test_dep(MD_DEP_EXTENSION, true));
        validate_dependency(module->deps, "D@2016-06-10", 1, md_test_dep(MD_DEP_EXTENSION, true));
        validate_dependency(module->deps, "D@2016-06-20", 1, md_test_dep(MD_DEP_EXTENSION, false));
        validate_dependency(module->deps, "Dcommon@2016-06-10", 0);
        validate_dependency(module->deps, "E", 0);
        validate_dependency(module->deps, "F", 0);
        validate_dependency(module->inv_deps, "A", 0);
        validate_dependency(module->inv_deps, "B", 2, md_test_dep(MD_DEP_IMPORT, true), md_test_dep(MD_DEP_DATA, true, 1, "B"));
        validate_dependency(module->inv_deps, "Bs1", 0);
        validate_dependency(module->inv_deps, "Bs2", 0);
        validate_dependency(module->inv_deps, "Bs3", 0);
        validate_dependency(module->inv_deps, "C", 3, md_test_dep(MD_DEP_IMPORT, true), md_test_dep(MD_DEP_DATA, true, 1, "C"), md_test_dep(MD_DEP_EXTENSION, true));
        validate_dependency(module->inv_deps, "D@2016-06-10", 3, md_test_dep(MD_DEP_IMPORT, true), md_test_dep(MD_DEP_DATA, false, 0), md_test_dep(MD_DEP_EXTENSION, false));
        validate_dependency(module->inv_deps, "D@2016-06-20", 2, md_test_dep(MD_DEP_IMPORT, true), md_test_dep(MD_DEP_DATA, false, 0));
        validate_dependency(module->inv_deps, "Dcommon@2016-06-10", 0);
        if (implemented.D_rev1) {
            validate_dependency(module->inv_deps, "E@2016-06-11", 3, md_test_dep(MD_DEP_IMPORT, false), md_test_dep(MD_DEP_DATA, false, 0), md_test_dep(MD_DEP_IMPORT, false));
        } else {
            validate_dependency(module->inv_deps, "E@2016-06-11", 2, md_test_dep(MD_DEP_IMPORT, false), md_test_dep(MD_DEP_DATA, false, 0));
        }
        validate_dependency(module->inv_deps, "F@2016-06-21", 1, md_test_dep(MD_DEP_IMPORT, false));
    } else {
        assert_int_equal_bt(SR_ERR_NOT_FOUND, rc);
        assert_null_bt(module);
    }

    /* validate module B */
    rc = md_get_module_info(md_ctx, TEST_MODULE_PREFIX "B", NULL, NULL, &module);
    if (inserted.B) {
        assert_int_equal_bt(SR_ERR_OK, rc);
        assert_non_null_bt(module);
        assert_string_equal_bt(TEST_MODULE_PREFIX "B", module->name);
        assert_string_equal_bt("", module->revision_date);
        assert_string_equal_bt(TEST_MODULE_PREFIX "B", md_get_module_fullname(module));
        assert_string_equal_bt("B", module->prefix);
        assert_string_equal_bt("urn:ietf:params:xml:ns:yang:B", module->ns);
        assert_string_equal_bt(md_module_B_filepath, module->filepath);
        assert_true_bt(module->latest_revision);
        if (implemented.B) {
            assert_true_bt(module->implemented);
        } else {
            assert_false_bt(module->implemented);
        }
        assert_true_bt(module->has_data);
        /* inst_ids */
        check_list_size(module->inst_ids, 1);
        validate_subtree_ref(md_ctx, module->inst_ids, "/" TEST_MODULE_PREFIX "B:inst-ids/inst-id", "B");
        /* op_data_subtrees */
        check_list_size(module->op_data_subtrees, 1);
        validate_subtree_ref(md_ctx, module->op_data_subtrees, "/" TEST_MODULE_PREFIX "B:op-data", "B");
        /* outside references */
        assert_non_null_bt(module->ly_data);
        assert_non_null_bt(module->ll_node);
        /* dependencies */
        validate_dependency(module->deps, "A", 2, md_test_dep(MD_DEP_IMPORT, true), md_test_dep(MD_DEP_DATA, true, 1, "B"));
        validate_dependency(module->deps, "B", 0);
        validate_dependency(module->deps, "Bs1", 1, md_test_dep(MD_DEP_INCLUDE, true));
        validate_dependency(module->deps, "Bs2", 1, md_test_dep(MD_DEP_INCLUDE, true));
        validate_dependency(module->deps, "Bs3", 1, md_test_dep(MD_DEP_INCLUDE, true));
        validate_dependency(module->deps, "C", 0);
        validate_dependency(module->deps, "D@2016-06-10", 0);
        validate_dependency(module->deps, "D@2016-06-20", 1, md_test_dep(MD_DEP_EXTENSION, true));
        validate_dependency(module->deps, "Dcommon@2016-06-10", 0);
        validate_dependency(module->deps, "E", 0);
        validate_dependency(module->deps, "F", 0);
        validate_dependency(module->inv_deps, "A", 2, md_test_dep(MD_DEP_EXTENSION, true), md_test_dep(MD_DEP_DATA, true, 1, "D@2016-06-20"));
        validate_dependency(module->inv_deps, "B", 0);
        validate_dependency(module->inv_deps, "Bs1", 0);
        validate_dependency(module->inv_deps, "Bs2", 0);
        validate_dependency(module->inv_deps, "Bs3", 0);
        if (implemented.D_rev2) {
            validate_dependency(module->inv_deps, "C", 1, md_test_dep(MD_DEP_DATA, false, 0));
        } else {
            validate_dependency(module->inv_deps, "C", 1, md_test_dep(MD_DEP_EXTENSION, false));
        }
        if (implemented.D_rev2) {
            validate_dependency(module->inv_deps, "D@2016-06-10", 1, md_test_dep(MD_DEP_DATA, false, 0));
        } else {
            validate_dependency(module->inv_deps, "D@2016-06-10", 1, md_test_dep(MD_DEP_EXTENSION, false));
        }
        validate_dependency(module->inv_deps, "D@2016-06-20", 2, md_test_dep(MD_DEP_IMPORT, true), md_test_dep(MD_DEP_DATA, true, 1, "D@2016-06-20"));
        validate_dependency(module->inv_deps, "Dcommon@2016-06-10", 0);
        if (implemented.D_rev2) {
            validate_dependency(module->inv_deps, "E", 1, md_test_dep(MD_DEP_DATA, false, 0));
            validate_dependency(module->inv_deps, "F", 2, md_test_dep(MD_DEP_IMPORT, false), md_test_dep(MD_DEP_DATA, false, 0));
        } else {
            validate_dependency(module->inv_deps, "E", 0);
            validate_dependency(module->inv_deps, "F", 1, md_test_dep(MD_DEP_IMPORT, false));
        }
    } else {
        assert_int_equal_bt(SR_ERR_NOT_FOUND, rc);
        assert_null_bt(module);
    }

    /* validate submodule Bs1 */
    rc = md_get_module_info(md_ctx, TEST_SUBMODULE_PREFIX "Bs1", NULL, NULL, &module);
    if (inserted.B) {
        assert_int_equal_bt(SR_ERR_OK, rc);
        assert_non_null_bt(module);
        assert_string_equal_bt(TEST_SUBMODULE_PREFIX "Bs1", module->name);
        assert_string_equal_bt("", module->revision_date);
        assert_string_equal_bt(TEST_SUBMODULE_PREFIX "Bs1", md_get_module_fullname(module));
        assert_string_equal_bt("", module->prefix);
        assert_string_equal_bt("", module->ns);
        assert_string_equal_bt(md_submodule_B_sub1_filepath, module->filepath);
        assert_true(module->latest_revision);
        if (implemented.B) {
            assert_true_bt(module->implemented);
        } else {
            assert_false_bt(module->implemented);
        }
        assert_false_bt(module->has_data);
        /* inst_ids */
        check_list_size(module->inst_ids, 0);
        /* op_data_subtrees */
        check_list_size(module->op_data_subtrees, 0);
        /* outside references */
        assert_non_null_bt(module->ly_data);
        assert_non_null_bt(module->ll_node);
        /* dependencies */
        check_list_size(module->deps, 0);
        check_list_size(module->inv_deps, 1);
        validate_dependency(module->inv_deps, "B", 1, md_test_dep(MD_DEP_INCLUDE, true));
    } else {
        assert_int_equal_bt(SR_ERR_NOT_FOUND, rc);
        assert_null_bt(module);
    }

    /* validate submodule Bs2 */
    rc = md_get_module_info(md_ctx, TEST_SUBMODULE_PREFIX "Bs2", NULL, NULL, &module);
    if (inserted.B) {
        assert_int_equal_bt(SR_ERR_OK, rc);
        assert_non_null_bt(module);
        assert_string_equal_bt(TEST_SUBMODULE_PREFIX "Bs2", module->name);
        assert_string_equal_bt("", module->revision_date);
        assert_string_equal_bt(TEST_SUBMODULE_PREFIX "Bs2", md_get_module_fullname(module));
        assert_string_equal_bt("", module->prefix);
        assert_string_equal_bt("", module->ns);
        assert_string_equal_bt(md_submodule_B_sub2_filepath, module->filepath);
        assert_true_bt(module->latest_revision);
        if (implemented.B) {
            assert_true_bt(module->implemented);
        } else {
            assert_false_bt(module->implemented);
        }
        assert_false_bt(module->has_data);
        /* inst_ids */
        check_list_size(module->inst_ids, 0);
        /* op_data_subtrees */
        check_list_size(module->op_data_subtrees, 0);
        /* outside references */
        assert_non_null_bt(module->ly_data);
        assert_non_null_bt(module->ll_node);
        /* dependencies */
        check_list_size(module->deps, 0);
        check_list_size(module->inv_deps, 1);
        validate_dependency(module->inv_deps, "B", 1, md_test_dep(MD_DEP_INCLUDE, true));
    } else {
        assert_int_equal_bt(SR_ERR_NOT_FOUND, rc);
        assert_null_bt(module);
    }

    /* validate submodule Bs3 */
    rc = md_get_module_info(md_ctx, TEST_SUBMODULE_PREFIX "Bs3", NULL, NULL, &module);
    if (inserted.B) {
        assert_int_equal_bt(SR_ERR_OK, rc);
        assert_non_null_bt(module);
        assert_string_equal_bt(TEST_SUBMODULE_PREFIX "Bs3", module->name);
        assert_string_equal_bt("", module->revision_date);
        assert_string_equal_bt(TEST_SUBMODULE_PREFIX "Bs3", md_get_module_fullname(module));
        assert_string_equal_bt("", module->prefix);
        assert_string_equal_bt("", module->ns);
        assert_string_equal_bt(md_submodule_B_sub3_filepath, module->filepath);
        assert_true_bt(module->latest_revision);
        if (implemented.B) {
            assert_true_bt(module->implemented);
        } else {
            assert_false_bt(module->implemented);
        }
        assert_false_bt(module->has_data);
        /* inst_ids */
        check_list_size(module->inst_ids, 0);
        /* op_data_subtrees */
        check_list_size(module->op_data_subtrees, 0);
        /* outside references */
        assert_non_null_bt(module->ly_data);
        assert_non_null_bt(module->ll_node);
        /* dependencies */
        check_list_size(module->deps, 0);
        check_list_size(module->inv_deps, 1);
        validate_dependency(module->inv_deps, "B", 1, md_test_dep(MD_DEP_INCLUDE, true));
    } else {
        assert_int_equal_bt(SR_ERR_NOT_FOUND, rc);
        assert_null_bt(module);
    }

    /* validate module C */
    rc = md_get_module_info(md_ctx, TEST_MODULE_PREFIX "C", NULL, NULL, &module);
    if (inserted.C) {
        assert_int_equal_bt(SR_ERR_OK, rc);
        assert_non_null_bt(module);
        assert_string_equal_bt(TEST_MODULE_PREFIX "C", module->name);
        assert_string_equal_bt("", module->revision_date);
        assert_string_equal_bt(TEST_MODULE_PREFIX "C", md_get_module_fullname(module));
        assert_string_equal_bt("C", module->prefix);
        assert_string_equal_bt("urn:ietf:params:xml:ns:yang:C", module->ns);
        assert_string_equal_bt(md_module_C_filepath, module->filepath);
        assert_true(module->latest_revision);
        if (implemented.C) {
            assert_true_bt(module->implemented);
        } else {
            assert_false_bt(module->implemented);
        }
        assert_true_bt(module->has_data);
        /* inst_ids */
        check_list_size(module->inst_ids, 2);
        validate_subtree_ref(md_ctx, module->inst_ids, "/" TEST_MODULE_PREFIX "C:inst-id1", "C");
        validate_subtree_ref(md_ctx, module->inst_ids, "/" TEST_MODULE_PREFIX "C:inst-id2", "C");
        /* op_data_subtrees */
        check_list_size(module->op_data_subtrees, 1);
        validate_subtree_ref(md_ctx, module->op_data_subtrees, "/" TEST_MODULE_PREFIX "C:partly-op-data/nested-op-data", "C");
        /* outside references */
        assert_non_null_bt(module->ly_data);
        assert_non_null_bt(module->ll_node);
        /* dependencies */
        validate_dependency(module->deps, "A", 3, md_test_dep(MD_DEP_IMPORT, true), md_test_dep(MD_DEP_DATA, true, 1, "C"), md_test_dep(MD_DEP_EXTENSION, true));
        if (implemented.D_rev2) {
            validate_dependency(module->deps, "B", 1, md_test_dep(MD_DEP_DATA, false, 0));
        } else {
            validate_dependency(module->deps, "B", 1, md_test_dep(MD_DEP_EXTENSION, false));
        }
        validate_dependency(module->deps, "Bs1", 0);
        validate_dependency(module->deps, "Bs2", 0);
        validate_dependency(module->deps, "Bs3", 0);
        validate_dependency(module->deps, "C", 0);
        validate_dependency(module->deps, "D@2016-06-10", 1, md_test_dep(MD_DEP_EXTENSION, true));
        validate_dependency(module->deps, "D@2016-06-20", 1, md_test_dep(MD_DEP_EXTENSION, true));
        validate_dependency(module->deps, "Dcommon@2016-06-10", 0);
        validate_dependency(module->deps, "E", 0);
        validate_dependency(module->deps, "F", 0);
        validate_dependency(module->inv_deps, "A", 1, md_test_dep(MD_DEP_EXTENSION, true));
        validate_dependency(module->inv_deps, "B", 0);
        validate_dependency(module->inv_deps, "Bs1", 0);
        validate_dependency(module->inv_deps, "Bs2", 0);
        validate_dependency(module->inv_deps, "Bs3", 0);
        validate_dependency(module->inv_deps, "C", 0);
        if (implemented.D_rev1) {
            validate_dependency(module->inv_deps, "D@2016-06-10", 3, md_test_dep(MD_DEP_IMPORT, true), md_test_dep(MD_DEP_DATA, true, 1, "D@2016-06-10"), md_test_dep(MD_DEP_IMPORT, true));
        } else {
            validate_dependency(module->inv_deps, "D@2016-06-10", 2, md_test_dep(MD_DEP_IMPORT, true), md_test_dep(MD_DEP_DATA, true, 1, "D@2016-06-10"));
        }
        validate_dependency(module->inv_deps, "D@2016-06-20", 2, md_test_dep(MD_DEP_IMPORT, true), md_test_dep(MD_DEP_DATA, true, 1, "D@2016-06-20"));
        validate_dependency(module->inv_deps, "Dcommon@2016-06-10", 0);
        validate_dependency(module->inv_deps, "E", 2, md_test_dep(MD_DEP_IMPORT, true), md_test_dep(MD_DEP_DATA, true, 1, "E@2016-06-11"));
        validate_dependency(module->inv_deps, "F", 2, md_test_dep(MD_DEP_IMPORT, true), md_test_dep(MD_DEP_DATA, true, 1, "F@2016-06-21"));
    } else {
        assert_int_equal_bt(SR_ERR_NOT_FOUND, rc);
        assert_null_bt(module);
    }

    /* validate module D-rev1 */
    rc = md_get_module_info(md_ctx, TEST_MODULE_PREFIX "D", "2016-06-10", NULL, &module);
    if (inserted.D_rev1) {
        assert_int_equal_bt(SR_ERR_OK, rc);
        assert_non_null_bt(module);
        assert_string_equal_bt(TEST_MODULE_PREFIX "D", module->name);
        assert_string_equal_bt("2016-06-10", module->revision_date);
        assert_string_equal_bt(TEST_MODULE_PREFIX "D@2016-06-10", md_get_module_fullname(module));
        assert_string_equal_bt("D", module->prefix);
        assert_string_equal_bt("urn:ietf:params:xml:ns:yang:D", module->ns);
        assert_string_equal_bt(md_module_D_rev1_filepath, module->filepath);
        if (inserted.D_rev2) {
            assert_false_bt(module->latest_revision);
        } else {
            assert_true_bt(module->latest_revision);
        }
        if (implemented.D_rev1) {
            assert_true_bt(module->implemented);
        } else {
            assert_false_bt(module->implemented);
        }
        assert_true_bt(module->has_data);
        /* inst_ids */
        check_list_size(module->inst_ids, 0);
        /* op_data_subtrees */
        check_list_size(module->op_data_subtrees, 0);
        /* outside references */
        assert_non_null_bt(module->ly_data);
        assert_non_null_bt(module->ll_node);
        /* dependencies */
        if (implemented.D_rev1) {
            validate_dependency(module->deps, "A", 3, md_test_dep(MD_DEP_IMPORT, true), md_test_dep(MD_DEP_DATA, false, 0), md_test_dep(MD_DEP_IMPORT, true));
        } else {
            validate_dependency(module->deps, "A", 1, md_test_dep(MD_DEP_IMPORT, true));
        }
        if (implemented.D_rev2) {
            validate_dependency(module->deps, "B", 1, md_test_dep(MD_DEP_DATA, false, 0));
        } else if (implemented.D_rev1) {
            validate_dependency(module->deps, "B", 1, md_test_dep(MD_DEP_EXTENSION, false));
        } else {
            validate_dependency(module->deps, "B", 0);
        }
        validate_dependency(module->deps, "Bs1", 0);
        validate_dependency(module->deps, "Bs2", 0);
        validate_dependency(module->deps, "Bs3", 0);
        if (implemented.D_rev1) {
            validate_dependency(module->deps, "C", 3, md_test_dep(MD_DEP_IMPORT, true), md_test_dep(MD_DEP_DATA, true, 1, "D@2016-06-10"), md_test_dep(MD_DEP_EXTENSION, true));
        } else {
            validate_dependency(module->deps, "C", 2, md_test_dep(MD_DEP_IMPORT, true), md_test_dep(MD_DEP_DATA, true, 1, "D@2016-06-10"));
        }
        validate_dependency(module->deps, "D@2016-06-10", 0);
        validate_dependency(module->deps, "D@2016-06-20", 0);
        validate_dependency(module->deps, "Dcommon@2016-06-10", 1, md_test_dep(MD_DEP_INCLUDE, true));
        validate_dependency(module->deps, "E", 0);
        validate_dependency(module->deps, "F", 0);
        if (implemented.D_rev1) {
            validate_dependency(module->inv_deps, "A", 1, md_test_dep(MD_DEP_EXTENSION, true));
        }
        validate_dependency(module->inv_deps, "B", 0);
        validate_dependency(module->inv_deps, "Bs1", 0);
        validate_dependency(module->inv_deps, "Bs2", 0);
        validate_dependency(module->inv_deps, "Bs3", 0);
        if (implemented.D_rev1) {
            validate_dependency(module->inv_deps, "C", 1, md_test_dep(MD_DEP_EXTENSION, true));
        }
        validate_dependency(module->inv_deps, "D@2016-06-10", 0);
        validate_dependency(module->inv_deps, "D@2016-06-20", 0);
        validate_dependency(module->inv_deps, "Dcommon@2016-06-10", 0);
        validate_dependency(module->inv_deps, "E", 1, md_test_dep(MD_DEP_IMPORT, true));
        validate_dependency(module->inv_deps, "F", 0);
    } else {
        assert_int_equal_bt(SR_ERR_NOT_FOUND, rc);
        assert_null_bt(module);
    }

    /* validate module D-rev2 */
    rc = md_get_module_info(md_ctx, TEST_MODULE_PREFIX "D", "2016-06-20", NULL, &module);
    if (inserted.D_rev2) {
        assert_int_equal_bt(SR_ERR_OK, rc);
        assert_non_null_bt(module);
        assert_string_equal_bt(TEST_MODULE_PREFIX "D", module->name);
        assert_string_equal_bt("2016-06-20", module->revision_date);
        assert_string_equal_bt(TEST_MODULE_PREFIX "D@2016-06-20", md_get_module_fullname(module));
        assert_string_equal_bt("D", module->prefix);
        assert_string_equal_bt("urn:ietf:params:xml:ns:yang:D", module->ns);
        assert_string_equal_bt(md_module_D_rev2_filepath, module->filepath);
        assert_true_bt(module->latest_revision);
        if (implemented.D_rev2) {
            assert_true_bt(module->implemented);
        } else {
            assert_false_bt(module->implemented);
        }
        assert_true_bt(module->has_data);
        /* inst_ids */
        check_list_size(module->inst_ids, 0);
        /* op_data_subtrees */
        check_list_size(module->op_data_subtrees, 0);
        /* outside references */
        assert_non_null_bt(module->ly_data);
        assert_non_null_bt(module->ll_node);
        /* dependencies */
        if (implemented.D_rev2) {
            validate_dependency(module->deps, "A", 2, md_test_dep(MD_DEP_IMPORT, true), md_test_dep(MD_DEP_DATA, false, 0));
            validate_dependency(module->deps, "B", 2, md_test_dep(MD_DEP_IMPORT, true), md_test_dep(MD_DEP_DATA, true, 1, "D@2016-06-20"));
        } else {
            validate_dependency(module->deps, "A", 1, md_test_dep(MD_DEP_IMPORT, true));
            validate_dependency(module->deps, "B", 1, md_test_dep(MD_DEP_IMPORT, true));
        }
        validate_dependency(module->deps, "Bs1", 0);
        validate_dependency(module->deps, "Bs2", 0);
        validate_dependency(module->deps, "Bs3", 0);
        if (implemented.D_rev2) {
            validate_dependency(module->deps, "C", 2, md_test_dep(MD_DEP_IMPORT, true), md_test_dep(MD_DEP_DATA, true, 1, "D@2016-06-20"));
        } else {
            validate_dependency(module->deps, "C", 1, md_test_dep(MD_DEP_IMPORT, true));
        }
        validate_dependency(module->deps, "D@2016-06-10", 0);
        validate_dependency(module->deps, "D@2016-06-20", 0);
        validate_dependency(module->deps, "Dcommon@2016-06-10", 1, md_test_dep(MD_DEP_INCLUDE, true));
        validate_dependency(module->deps, "E", 0);
        validate_dependency(module->deps, "F", 0);
        if (implemented.D_rev2) {
            validate_dependency(module->inv_deps, "A", 1, md_test_dep(MD_DEP_EXTENSION, false));
            validate_dependency(module->inv_deps, "B", 1, md_test_dep(MD_DEP_EXTENSION, true));
        } else {
            validate_dependency(module->inv_deps, "A", 0);
            validate_dependency(module->inv_deps, "B", 0);
        }
        validate_dependency(module->inv_deps, "Bs1", 0);
        validate_dependency(module->inv_deps, "Bs2", 0);
        validate_dependency(module->inv_deps, "Bs3", 0);
        if (implemented.D_rev2) {
            validate_dependency(module->inv_deps, "C", 1, md_test_dep(MD_DEP_EXTENSION, true));
        } else {
            validate_dependency(module->inv_deps, "C", 0);
        }
        validate_dependency(module->inv_deps, "D@2016-06-10", 0);
        validate_dependency(module->inv_deps, "D@2016-06-20", 0);
        validate_dependency(module->inv_deps, "Dcommon@2016-06-10", 0);
        validate_dependency(module->inv_deps, "E", 0);
        validate_dependency(module->inv_deps, "F", 1, md_test_dep(MD_DEP_IMPORT, true));
    } else {
        assert_int_equal_bt(SR_ERR_NOT_FOUND, rc);
        assert_null_bt(module);
    }

    /* validate submodule Dcommon */
    rc = md_get_module_info(md_ctx, TEST_SUBMODULE_PREFIX "Dcommon", NULL, NULL, &module);
    if (inserted.D_rev1 || inserted.D_rev2) {
        assert_int_equal_bt(SR_ERR_OK, rc);
        assert_non_null_bt(module);
        assert_string_equal_bt(TEST_SUBMODULE_PREFIX "Dcommon", module->name);
        assert_string_equal_bt("2016-06-10", module->revision_date);
        assert_string_equal_bt(TEST_SUBMODULE_PREFIX "Dcommon@2016-06-10", md_get_module_fullname(module));
        assert_string_equal_bt("", module->prefix);
        assert_string_equal_bt("", module->ns);
        assert_string_equal_bt(md_submodule_D_common_filepath, module->filepath);
        assert_true_bt(module->latest_revision);
        if (implemented.D_rev1 || implemented.D_rev2) {
            assert_true_bt(module->implemented);
        } else {
            assert_false_bt(module->implemented);
        }
        assert_false_bt(module->has_data);
        /* inst_ids */
        check_list_size(module->inst_ids, 0);
        /* op_data_subtrees */
        check_list_size(module->op_data_subtrees, 0);
        /* outside references */
        assert_non_null_bt(module->ly_data);
        assert_non_null_bt(module->ll_node);
        /* dependencies */
        check_list_size(module->deps, 0);
        check_list_size(module->inv_deps, inserted.D_rev1 + inserted.D_rev2);
        validate_dependency(module->inv_deps, "D@2016-06-10", 1, md_test_dep(MD_DEP_INCLUDE, true));
        validate_dependency(module->inv_deps, "D@2016-06-20", 1, md_test_dep(MD_DEP_INCLUDE, true));
    } else {
        assert_int_equal_bt(SR_ERR_NOT_FOUND, rc);
        assert_null_bt(module);
    }

    /* validate module E */
    rc = md_get_module_info(md_ctx, TEST_MODULE_PREFIX "E", "2016-06-11", NULL, &module);
    if (inserted.E) {
        assert_int_equal_bt(SR_ERR_OK, rc);
        assert_non_null_bt(module);
        assert_string_equal_bt(TEST_MODULE_PREFIX "E", module->name);
        assert_string_equal_bt("2016-06-11", module->revision_date);
        assert_string_equal_bt(TEST_MODULE_PREFIX "E@2016-06-11", md_get_module_fullname(module));
        assert_string_equal_bt("E", module->prefix);
        assert_string_equal_bt("urn:ietf:params:xml:ns:yang:E", module->ns);
        assert_string_equal_bt(md_module_E_filepath, module->filepath);
        assert_true_bt(module->latest_revision);
        if (implemented.E) {
            assert_true_bt(module->implemented);
        } else {
            assert_false_bt(module->implemented);
        }
        assert_true_bt(module->has_data);
        /* inst_ids */
        check_list_size(module->inst_ids, 1);
        validate_subtree_ref(md_ctx, module->inst_ids, "/" TEST_MODULE_PREFIX "E:inst-id-list/inst-id", "E@2016-06-11");
        /* op_data_subtrees */
        check_list_size(module->op_data_subtrees, 2);
        validate_subtree_ref(md_ctx, module->op_data_subtrees,
                "/" TEST_MODULE_PREFIX "E:partly-op-data/list-with-op-data", "E@2016-06-11");
        validate_subtree_ref(md_ctx, module->op_data_subtrees,
                "/" TEST_MODULE_PREFIX "E:partly-op-data/nested-op-data", "E@2016-06-11");
        /* outside references */
        assert_non_null_bt(module->ly_data);
        assert_non_null_bt(module->ll_node);
        /* dependencies */
        if (implemented.D_rev1) {
            validate_dependency(module->deps, "A", 3, md_test_dep(MD_DEP_IMPORT, false), md_test_dep(MD_DEP_DATA, false, 0), md_test_dep(MD_DEP_IMPORT, false));
        } else {
            validate_dependency(module->deps, "A", 2, md_test_dep(MD_DEP_IMPORT, false), md_test_dep(MD_DEP_DATA, false, 0));
        }
        if (implemented.D_rev2) {
            validate_dependency(module->deps, "B", 1, md_test_dep(MD_DEP_DATA, false, 0));
        } else if (implemented.D_rev1) {
            validate_dependency(module->deps, "B", 1, md_test_dep(MD_DEP_EXTENSION, false));
        } else {
            validate_dependency(module->deps, "B", 0);
        }
        validate_dependency(module->deps, "Bs1", 0);
        validate_dependency(module->deps, "Bs2", 0);
        validate_dependency(module->deps, "Bs3", 0);
        if (implemented.D_rev1) {
            validate_dependency(module->deps, "C", 3, md_test_dep(MD_DEP_IMPORT, true), md_test_dep(MD_DEP_DATA, true, 1,  "E@2016-06-11"), md_test_dep(MD_DEP_IMPORT, true));
        } else {
            validate_dependency(module->deps, "C", 2, md_test_dep(MD_DEP_IMPORT, true), md_test_dep(MD_DEP_DATA, true, 1,  "E@2016-06-11"));
        }
        if (implemented.D_rev1) {
            validate_dependency(module->deps, "D@2016-06-10", 2, md_test_dep(MD_DEP_IMPORT, true), md_test_dep(MD_DEP_IMPORT, true));
        } else {
            validate_dependency(module->deps, "D@2016-06-10", 1, md_test_dep(MD_DEP_IMPORT, true));
        }
        validate_dependency(module->deps, "D@2016-06-20", 0);
        validate_dependency(module->deps, "Dcommon@2016-06-10", 0);
        validate_dependency(module->deps, "E", 0);
        validate_dependency(module->deps, "F", 0);
        validate_dependency(module->inv_deps, "A", 0);
        validate_dependency(module->inv_deps, "B", 0);
        validate_dependency(module->inv_deps, "Bs1", 0);
        validate_dependency(module->inv_deps, "Bs2", 0);
        validate_dependency(module->inv_deps, "Bs3", 0);
        validate_dependency(module->inv_deps, "C", 0);
        validate_dependency(module->inv_deps, "D@2016-06-10", 0);
        validate_dependency(module->inv_deps, "D@2016-06-20", 0);
        validate_dependency(module->inv_deps, "Dcommon@2016-06-10", 0);
        validate_dependency(module->inv_deps, "E", 0);
        validate_dependency(module->inv_deps, "F", 0);
    } else {
        assert_int_equal_bt(SR_ERR_NOT_FOUND, rc);
        assert_null_bt(module);
    }

    /* validate module F */
    rc = md_get_module_info(md_ctx, TEST_MODULE_PREFIX "F", "2016-06-21", NULL, &module);
    if (inserted.F) {
        assert_int_equal_bt(SR_ERR_OK, rc);
        assert_non_null_bt(module);
        assert_string_equal_bt(TEST_MODULE_PREFIX "F", module->name);
        assert_string_equal_bt("2016-06-21", module->revision_date);
        assert_string_equal_bt(TEST_MODULE_PREFIX "F@2016-06-21", md_get_module_fullname(module));
        assert_string_equal_bt("F", module->prefix);
        assert_string_equal_bt("urn:ietf:params:xml:ns:yang:F", module->ns);
        assert_string_equal_bt(md_module_F_filepath, module->filepath);
        assert_true_bt(module->latest_revision);
        if (implemented.F) {
            assert_true_bt(module->implemented);
        } else {
            assert_false_bt(module->implemented);
        }
        assert_true_bt(module->has_data);
        /* dependencies */
        validate_dependency(module->deps, "A", 1, md_test_dep(MD_DEP_IMPORT, false));
        validate_dependency(module->deps, "B", 1, md_test_dep(MD_DEP_IMPORT, false));
        validate_dependency(module->deps, "Bs1", 0);
        validate_dependency(module->deps, "Bs2", 0);
        validate_dependency(module->deps, "Bs3", 0);
        validate_dependency(module->deps, "C", 2, md_test_dep(MD_DEP_IMPORT, false), md_test_dep(MD_DEP_DATA, true, 1, "F"));
        validate_dependency(module->deps, "D@2016-06-10", 0);
        validate_dependency(module->deps, "D@2016-06-20", 1, md_test_dep(MD_DEP_IMPORT, true));
        validate_dependency(module->deps, "Dcommon@2016-06-10", 0);
        validate_dependency(module->deps, "E", 0);
        validate_dependency(module->deps, "F", 0);
        validate_dependency(module->inv_deps, "A", 0);
        validate_dependency(module->inv_deps, "B", 0);
        validate_dependency(module->inv_deps, "Bs1", 0);
        validate_dependency(module->inv_deps, "Bs2", 0);
        validate_dependency(module->inv_deps, "Bs3", 0);
        validate_dependency(module->inv_deps, "C", 0);
        validate_dependency(module->inv_deps, "D@2016-06-10", 0);
        validate_dependency(module->inv_deps, "D@2016-06-20", 0);
        validate_dependency(module->inv_deps, "Dcommon@2016-06-10", 0);
        validate_dependency(module->inv_deps, "E", 0);
        validate_dependency(module->inv_deps, "F", 0);
     } else {
        assert_int_equal_bt(SR_ERR_NOT_FOUND, rc);
        assert_null_bt(module);
    }
}

/*
 * @brief Test md_insert_module().
 */
static void
md_test_insert_module(void **state)
{
    int rc;
    md_ctx_t *md_ctx = NULL;
    md_module_key_t *module_key = NULL;
    sr_list_t *implicitly_inserted = NULL;
    memset(&inserted, 0, sizeof inserted);
    memset(&implemented, 0, sizeof implemented);

    /* initialize context */
    rc = md_init(TEST_SCHEMA_SEARCH_DIR, TEST_SCHEMA_SEARCH_DIR "internal",
                 TEST_DATA_SEARCH_DIR "internal", true, &md_ctx);
    assert_int_equal(SR_ERR_OK, rc);
    validate_context(md_ctx);

    /* insert module A */
    rc = md_insert_module(md_ctx, md_module_A_filepath, &implicitly_inserted);
    assert_int_equal(SR_ERR_OK, rc);
    inserted.A = implemented.A = true;
    assert_int_equal(0, implicitly_inserted->count);
    sr_list_cleanup(implicitly_inserted);
    implicitly_inserted = NULL;
    validate_context(md_ctx);

    /* try to insert module A again */
    rc = md_insert_module(md_ctx, md_module_A_filepath, &implicitly_inserted);
    assert_int_equal(SR_ERR_OK, rc);
    assert_int_equal(0, implicitly_inserted->count);
    sr_list_cleanup(implicitly_inserted);

    /* insert module B */
    rc = md_insert_module(md_ctx, md_module_B_filepath, &implicitly_inserted);
    assert_int_equal(SR_ERR_OK, rc);
    inserted.B = implemented.B = true;
    assert_int_equal(0, implicitly_inserted->count);
    sr_list_cleanup(implicitly_inserted);
    implicitly_inserted = NULL;
    validate_context(md_ctx);

    /* insert module C */
    rc = md_insert_module(md_ctx, md_module_C_filepath, &implicitly_inserted);
    assert_int_equal(SR_ERR_OK, rc);
    inserted.C = implemented.C = true;
    assert_int_equal(0, implicitly_inserted->count);
    sr_list_cleanup(implicitly_inserted);
    implicitly_inserted = NULL;
    validate_context(md_ctx);

    /* insert module E (D-rev1 should get inserted automatically) */
    rc = md_insert_module(md_ctx, md_module_E_filepath, &implicitly_inserted);
    assert_int_equal(SR_ERR_OK, rc);
    inserted.D_rev1 = inserted.E = true;
    implemented.E = true;
    assert_int_equal(1, implicitly_inserted->count);
    module_key = (md_module_key_t *)implicitly_inserted->data[0];
    assert_string_equal(TEST_MODULE_PREFIX "D", module_key->name);
    assert_string_equal("2016-06-10", module_key->revision_date);
    assert_string_equal(md_module_D_rev1_filepath, module_key->filepath);
    md_free_module_key_list(implicitly_inserted);
    implicitly_inserted = NULL;
    validate_context(md_ctx);

    /* D-rev1 is actually only imported, not implemented */
    rc = md_insert_module(md_ctx, md_module_D_rev1_filepath, &implicitly_inserted);
    assert_int_equal(SR_ERR_OK, rc);
    implemented.D_rev1 = true;
    assert_int_equal(0, implicitly_inserted->count);
    sr_list_cleanup(implicitly_inserted);
    implicitly_inserted = NULL;
    validate_context(md_ctx);

    /* D-rev1 is now really implemented, D-rev2 cannot be also implemented and installed */
    rc = md_insert_module(md_ctx, md_module_D_rev2_filepath, &implicitly_inserted);
    assert_int_equal(SR_ERR_DATA_EXISTS, rc);
    assert_null(implicitly_inserted);

    /* insert module F (D-rev2 should get inserted automatically, but only as import) */
    rc = md_insert_module(md_ctx, md_module_F_filepath, &implicitly_inserted);
    assert_int_equal(SR_ERR_OK, rc);
    inserted.D_rev2 = inserted.F = true;
    implemented.F = true;
    assert_int_equal(1, implicitly_inserted->count);
    module_key = (md_module_key_t *)implicitly_inserted->data[0];
    assert_string_equal(TEST_MODULE_PREFIX "D", module_key->name);
    assert_string_equal("2016-06-20", module_key->revision_date);
    assert_string_equal(md_module_D_rev2_filepath, module_key->filepath);
    md_free_module_key_list(implicitly_inserted);
    implicitly_inserted = NULL;
    validate_context(md_ctx);

    /* flush changes into the internal data file */
    rc = md_flush(md_ctx);
    assert_int_equal(SR_ERR_OK, rc);

    /* destroy context */
    md_destroy(md_ctx);

    /* reload dependencies from the file and re-test */
    rc = md_init(TEST_SCHEMA_SEARCH_DIR, TEST_SCHEMA_SEARCH_DIR "internal",
                 TEST_DATA_SEARCH_DIR "internal", false, &md_ctx);
    assert_int_equal(SR_ERR_OK, rc);
    validate_context(md_ctx);

    /* no write-lock this time */
    rc = md_flush(md_ctx);
    assert_int_equal(SR_ERR_INVAL_ARG, rc);

    /* destroy context for the final time */
    md_destroy(md_ctx);
}

/*
 * @brief Test md_insert_module().
 */

static const char * const md_test_insert_module_2_mod1 = TEST_SOURCE_DIR "/yang/augm_by_incl_m1" TEST_MODULE_EXT;

static void
md_test_insert_module_2(void **state)
{
    int rc;
    md_ctx_t *md_ctx = NULL;
    sr_list_t *implicitly_inserted = NULL;

    rc = md_init(TEST_SOURCE_DIR "/yang", TEST_SCHEMA_SEARCH_DIR "internal",
                 TEST_DATA_SEARCH_DIR "internal", true, &md_ctx);
    assert_int_equal(SR_ERR_OK, rc);
    validate_context(md_ctx);

    rc = md_insert_module(md_ctx, md_test_insert_module_2_mod1, &implicitly_inserted);
    assert_int_equal(SR_ERR_OK, rc);
    assert_int_equal(3, implicitly_inserted->count);
    md_free_module_key_list(implicitly_inserted);
    validate_context(md_ctx);

    rc = md_flush(md_ctx);
    assert_int_equal(SR_ERR_OK, rc);

    md_destroy(md_ctx);
}

/*
<<<<<<< HEAD
 * @brief Test md_insert_module_4().
 */

static const char * const md_test_insert_module_4_mod1 = TEST_SOURCE_DIR "/yang/augm_empty_container_m1" TEST_MODULE_EXT;

static void
md_test_insert_module_4(void **state)
=======
 * @brief Test md_insert_module_5().
 */

static const char * const md_test_insert_module_5_mod1 = TEST_SOURCE_DIR "/yang/augm_container_if_feature_m1" TEST_MODULE_EXT;

static void
md_test_insert_module_5(void **state)
>>>>>>> 44ced764
{
    int rc;
    md_ctx_t *md_ctx = NULL;
    sr_list_t *implicitly_inserted = NULL;

    rc = md_init(TEST_SOURCE_DIR "/yang", TEST_SCHEMA_SEARCH_DIR "internal",
                 TEST_DATA_SEARCH_DIR "internal", true, &md_ctx);
    assert_int_equal(SR_ERR_OK, rc);
    validate_context(md_ctx);

<<<<<<< HEAD
    rc = md_insert_module(md_ctx, md_test_insert_module_4_mod1, &implicitly_inserted);
=======
    rc = md_insert_module(md_ctx, md_test_insert_module_5_mod1, &implicitly_inserted);
>>>>>>> 44ced764
    assert_int_equal(SR_ERR_OK, rc);
    assert_int_equal(0, implicitly_inserted->count);
    md_free_module_key_list(implicitly_inserted);
    validate_context(md_ctx);

    rc = md_flush(md_ctx);
    assert_int_equal(SR_ERR_OK, rc);

    md_destroy(md_ctx);
}

static int
_md_test_remove_modules(md_ctx_t *md_ctx, const char *name, const char *revision, sr_list_t **implicitly_removed)
{
    return md_remove_modules(md_ctx, &name, &revision, 1, implicitly_removed);
}

/*
 * @brief Test md_remove_modules().
 */
static void
md_test_remove_modules(void **state)
{
    int rc;
    md_ctx_t *md_ctx = NULL;
    sr_list_t *implicitly_removed = NULL;
    md_module_key_t *module_key = NULL;
    memset(&inserted, 1, sizeof inserted);
    memset(&implemented, 1, sizeof implemented);
    implemented.D_rev2 = false;

    /* initialize context */
    rc = md_init(TEST_SCHEMA_SEARCH_DIR, TEST_SCHEMA_SEARCH_DIR "internal",
                 TEST_DATA_SEARCH_DIR "internal", true, &md_ctx);
    assert_int_equal(SR_ERR_OK, rc);
    validate_context(md_ctx);

    /* there is no module named G */
    rc = _md_test_remove_modules(md_ctx, TEST_MODULE_PREFIX "G", NULL, &implicitly_removed);
    assert_int_equal(SR_ERR_NOT_FOUND, rc);
    assert_null(implicitly_removed);

    /* initialy only the module E can be removed */
    rc = _md_test_remove_modules(md_ctx, TEST_MODULE_PREFIX "A", NULL, &implicitly_removed);
    assert_int_equal(SR_ERR_INVAL_ARG, rc);
    assert_null(implicitly_removed);
    rc = _md_test_remove_modules(md_ctx, TEST_MODULE_PREFIX "B", NULL, &implicitly_removed);
    assert_int_equal(SR_ERR_INVAL_ARG, rc);
    assert_null(implicitly_removed);
    rc = _md_test_remove_modules(md_ctx, TEST_MODULE_PREFIX "C", NULL, &implicitly_removed);
    assert_int_equal(SR_ERR_INVAL_ARG, rc);
    assert_null(implicitly_removed);
    rc = _md_test_remove_modules(md_ctx, TEST_MODULE_PREFIX "D", "2016-06-10", &implicitly_removed);
    assert_int_equal(SR_ERR_INVAL_ARG, rc);
    assert_null(implicitly_removed);
    rc = _md_test_remove_modules(md_ctx, TEST_MODULE_PREFIX "D", "2016-06-20", &implicitly_removed);
    assert_int_equal(SR_ERR_INVAL_ARG, rc);
    assert_null(implicitly_removed);

    /* remove module F (D-rev2 should get removed automatically) */
    rc = _md_test_remove_modules(md_ctx, TEST_MODULE_PREFIX "F", "2016-06-21", &implicitly_removed);
    assert_int_equal(SR_ERR_OK, rc);
    inserted.F = implemented.F = false;
    inserted.D_rev2 = false;
    assert_int_equal(1, implicitly_removed->count);
    module_key = (md_module_key_t *)implicitly_removed->data[0];
    assert_string_equal(TEST_MODULE_PREFIX "D", module_key->name);
    assert_string_equal("2016-06-20", module_key->revision_date);
    assert_string_equal(md_module_D_rev2_filepath, module_key->filepath);
    md_free_module_key_list(implicitly_removed);
    implicitly_removed = NULL;
    validate_context(md_ctx);

    /* D-rev2 is already removed */
    rc = _md_test_remove_modules(md_ctx, TEST_MODULE_PREFIX "D", "2016-06-20", &implicitly_removed);
    assert_int_equal(SR_ERR_NOT_FOUND, rc);
    assert_null(implicitly_removed);

    /* now there are no modules dependent on B, remove it */
    rc = _md_test_remove_modules(md_ctx, TEST_MODULE_PREFIX "B", "", &implicitly_removed); /*< try "" instead of NULL */
    assert_int_equal(SR_ERR_OK, rc);
    assert_int_equal(0, implicitly_removed->count);
    sr_list_cleanup(implicitly_removed);
    implicitly_removed = NULL;
    inserted.B = implemented.B =false;
    validate_context(md_ctx);

    /* still can't remove A, C, D-rev1 */
    rc = _md_test_remove_modules(md_ctx, TEST_MODULE_PREFIX "A", NULL, &implicitly_removed);
    assert_int_equal(SR_ERR_INVAL_ARG, rc);
    assert_null(implicitly_removed);
    rc = _md_test_remove_modules(md_ctx, TEST_MODULE_PREFIX "C", NULL, &implicitly_removed);
    assert_int_equal(SR_ERR_INVAL_ARG, rc);
    assert_null(implicitly_removed);
    rc = _md_test_remove_modules(md_ctx, TEST_MODULE_PREFIX "D", "2016-06-10", &implicitly_removed);
    assert_int_equal(SR_ERR_INVAL_ARG, rc);
    assert_null(implicitly_removed);

    /* B is not present anymore */
    rc = _md_test_remove_modules(md_ctx, TEST_MODULE_PREFIX "B", NULL, &implicitly_removed);
    assert_int_equal(SR_ERR_NOT_FOUND, rc);
    assert_null(implicitly_removed);

    /* remove module E */
    rc = _md_test_remove_modules(md_ctx, TEST_MODULE_PREFIX "E", "2016-06-11", &implicitly_removed);
    assert_int_equal(SR_ERR_OK, rc);
    assert_int_equal(0, implicitly_removed->count);
    sr_list_cleanup(implicitly_removed);
    implicitly_removed = NULL;
    inserted.E = implemented.E = false;
    validate_context(md_ctx);

    /* remove module D-rev1 */
    rc = _md_test_remove_modules(md_ctx, TEST_MODULE_PREFIX "D", "2016-06-10", &implicitly_removed);
    assert_int_equal(SR_ERR_OK, rc);
    assert_int_equal(0, implicitly_removed->count);
    sr_list_cleanup(implicitly_removed);
    implicitly_removed = NULL;
    inserted.D_rev1 = implemented.D_rev1 = false;
    validate_context(md_ctx);

    /* remove module C */
    rc = _md_test_remove_modules(md_ctx, TEST_MODULE_PREFIX "C", NULL, &implicitly_removed);
    assert_int_equal(SR_ERR_OK, rc);
    assert_int_equal(0, implicitly_removed->count);
    sr_list_cleanup(implicitly_removed);
    implicitly_removed = NULL;
    inserted.C = implemented.C = false;
    validate_context(md_ctx);

    /* finally remove module A */
    rc = _md_test_remove_modules(md_ctx, TEST_MODULE_PREFIX "A", NULL, &implicitly_removed);
    assert_int_equal(SR_ERR_OK, rc);
    assert_int_equal(0, implicitly_removed->count);
    sr_list_cleanup(implicitly_removed);
    implicitly_removed = NULL;
    inserted.A = implemented.A = false;
    validate_context(md_ctx);

    /* remove all augm modules */
    rc = _md_test_remove_modules(md_ctx, "augm_by_incl_m1", NULL, &implicitly_removed);
    assert_int_equal(SR_ERR_OK, rc);
    assert_int_equal(2, implicitly_removed->count);
    md_free_module_key_list(implicitly_removed);
    implicitly_removed = NULL;

    rc = _md_test_remove_modules(md_ctx, "augm_by_incl_m4", NULL, &implicitly_removed);
    assert_int_equal(SR_ERR_OK, rc);
    assert_int_equal(0, implicitly_removed->count);
    sr_list_cleanup(implicitly_removed);
    implicitly_removed = NULL;
    validate_context(md_ctx);

<<<<<<< HEAD
    rc = _md_test_remove_modules(md_ctx, "augm_empty_container_m1", NULL, &implicitly_removed);
=======
    rc = _md_test_remove_modules(md_ctx, "augm_container_if_feature_m1", NULL, &implicitly_removed);
>>>>>>> 44ced764
    assert_int_equal(SR_ERR_OK, rc);
    assert_int_equal(0, implicitly_removed->count);
    md_free_module_key_list(implicitly_removed);
    implicitly_removed = NULL;

    /* flush changes into the internal data file */
    rc = md_flush(md_ctx);
    assert_int_equal(SR_ERR_OK, rc);

    /* destroy context */
    md_destroy(md_ctx);

    /* reload dependencies from the file and re-test */
    rc = md_init(TEST_SCHEMA_SEARCH_DIR, TEST_SCHEMA_SEARCH_DIR "internal",
                 TEST_DATA_SEARCH_DIR "internal", false, &md_ctx);
    assert_int_equal(SR_ERR_OK, rc);
    validate_context(md_ctx);

    /* no write-lock this time */
    rc = md_flush(md_ctx);
    assert_int_equal(SR_ERR_INVAL_ARG, rc);

    /* destroy context for the final time */
    md_destroy(md_ctx);
}

/*
 * @brief Test how YANG groupings and uses are handled.
 */
static void
md_test_grouping_and_uses(void **state)
{
    int rc;
    md_module_t *module = NULL;
    md_ctx_t *md_ctx = NULL;
    sr_list_t *implicitly_inserted = NULL;

    /* initialize context */
    rc = md_init(TEST_SCHEMA_SEARCH_DIR, TEST_SCHEMA_SEARCH_DIR "internal",
                 TEST_DATA_SEARCH_DIR "internal", false, &md_ctx);
    assert_int_equal(SR_ERR_OK, rc);

    /* insert module X */
    rc = md_insert_module(md_ctx, md_module_X_filepath, &implicitly_inserted);
    assert_int_equal(SR_ERR_OK, rc);
    rc = md_get_module_info(md_ctx, TEST_MODULE_PREFIX "X", NULL, NULL, &module);
    assert_int_equal(SR_ERR_OK, rc);

    /* validate op_data_subtrees */
    check_list_size(module->op_data_subtrees, 14);
    validate_subtree_ref(md_ctx, module->op_data_subtrees, "/" TEST_MODULE_PREFIX "X:container-1/sensors", "X");
    validate_subtree_ref(md_ctx, module->op_data_subtrees, "/" TEST_MODULE_PREFIX "X:container-2", "X");
    validate_subtree_ref(md_ctx, module->op_data_subtrees, "/" TEST_MODULE_PREFIX "X:container-3/state-data1", "X");
    validate_subtree_ref(md_ctx, module->op_data_subtrees, "/" TEST_MODULE_PREFIX "X:container-3/state-data2", "X");
    validate_subtree_ref(md_ctx, module->op_data_subtrees, "/" TEST_MODULE_PREFIX "X:container-4/state-data", "X");
    validate_subtree_ref(md_ctx, module->op_data_subtrees, "/" TEST_MODULE_PREFIX "X:container-4/sensors", "X");
    validate_subtree_ref(md_ctx, module->op_data_subtrees, "/" TEST_MODULE_PREFIX "X:container-5", "X");
    validate_subtree_ref(md_ctx, module->op_data_subtrees, "/" TEST_MODULE_PREFIX "X:container-6/state-data", "X");
    validate_subtree_ref(md_ctx, module->op_data_subtrees, "/" TEST_MODULE_PREFIX "X:container-6/state-data2", "X");
    validate_subtree_ref(md_ctx, module->op_data_subtrees, "/" TEST_MODULE_PREFIX "X:container-6/state-data3", "X");
    validate_subtree_ref(md_ctx, module->op_data_subtrees, "/" TEST_MODULE_PREFIX "X:container-6/sensors", "X");
    validate_subtree_ref(md_ctx, module->op_data_subtrees, "/" TEST_MODULE_PREFIX "X:container-7/state-data", "X");
    validate_subtree_ref(md_ctx, module->op_data_subtrees, "/" TEST_MODULE_PREFIX "X:container-8/nested-container1/sensors", "X");
    validate_subtree_ref(md_ctx, module->op_data_subtrees, "/" TEST_MODULE_PREFIX "X:container-8/nested-container2/sensors", "X");

    /* destroy context */
    md_destroy(md_ctx);
    sr_list_cleanup(implicitly_inserted);
}

/*
 * @brief Test "has-data" flag.
 */
static void
md_test_has_data(void **state)
{
    int rc;
    md_module_t *module = NULL;
    md_ctx_t *md_ctx = NULL;

    /* initialize context, load module dependency file */
    rc = md_init(TEST_SCHEMA_SEARCH_DIR, TEST_SCHEMA_SEARCH_DIR "internal",
                 TEST_DATA_SEARCH_DIR "internal", false, &md_ctx);
    assert_int_equal(SR_ERR_OK, rc);

    /* test modules installed by default */
    rc = md_get_module_info(md_ctx, "example-module", NULL, NULL, &module);
    assert_int_equal(SR_ERR_OK, rc);
    assert_true(module->has_data);
    rc = md_get_module_info(md_ctx, "iana-if-type", NULL, NULL, &module);
    assert_int_equal(SR_ERR_OK, rc);
    assert_false(module->has_data);
    rc = md_get_module_info(md_ctx, "ietf-interfaces", "2014-05-08", NULL, &module);
    assert_int_equal(SR_ERR_OK, rc);
    assert_true(module->has_data);
    check_list_size(module->op_data_subtrees, 1); /* Bug #569 */
    rc = md_get_module_info(md_ctx, "ietf-ip", "2014-06-16", NULL, &module);
    assert_int_equal(SR_ERR_OK, rc);
    assert_false(module->has_data);
    rc = md_get_module_info(md_ctx, "module-a", "2016-02-02", NULL, &module);
    assert_int_equal(SR_ERR_OK, rc);
    assert_true(module->has_data);
    rc = md_get_module_info(md_ctx, "module-a", "2016-02-10", NULL, &module);
    assert_int_equal(SR_ERR_OK, rc);
    assert_true(module->has_data);
    rc = md_get_module_info(md_ctx, "module-b", "2016-02-05", NULL, &module);
    assert_int_equal(SR_ERR_OK, rc);
    assert_true(module->has_data);
    rc = md_get_module_info(md_ctx, "small-module", NULL, NULL, &module);
    assert_int_equal(SR_ERR_OK, rc);
    assert_true(module->has_data);
    rc = md_get_module_info(md_ctx, "state-module", "2016-07-01", NULL, &module);
    assert_int_equal(SR_ERR_OK, rc);
    assert_true(module->has_data);
    rc = md_get_module_info(md_ctx, "sub-a-one", "2016-02-02", NULL, &module);
    assert_int_equal(SR_ERR_OK, rc);
    assert_false(module->has_data);
    rc = md_get_module_info(md_ctx, "sub-a-one", "2016-02-10", NULL, &module);
    assert_int_equal(SR_ERR_OK, rc);
    assert_false(module->has_data);
    rc = md_get_module_info(md_ctx, "sub-a-two", "2016-02-02", NULL, &module);
    assert_int_equal(SR_ERR_OK, rc);
    assert_false(module->has_data);
    rc = md_get_module_info(md_ctx, "test-module", NULL, NULL, &module);
    assert_int_equal(SR_ERR_OK, rc);
    assert_true(module->has_data);
    rc = md_get_module_info(md_ctx, "top-level-mandatory", NULL, NULL, &module);
    assert_int_equal(SR_ERR_OK, rc);
    assert_true(module->has_data);
    /*If top-level node is an USES node, it's data-carrying*/
    rc = md_get_module_info(md_ctx, "servers", NULL, NULL, &module);
    assert_int_equal(SR_ERR_OK, rc);
    assert_true(module->has_data);

    /* destroy context */
    md_destroy(md_ctx);
}

int main(){
    const struct CMUnitTest tests[] = {
            cmocka_unit_test(md_test_init_and_destroy),
            cmocka_unit_test(md_test_insert_module),
            cmocka_unit_test(md_test_insert_module_2),
<<<<<<< HEAD
            cmocka_unit_test(md_test_insert_module_4),
=======
            cmocka_unit_test(md_test_insert_module_5),
>>>>>>> 44ced764
            cmocka_unit_test(md_test_remove_modules),
            cmocka_unit_test(md_test_grouping_and_uses),
            cmocka_unit_test(md_test_has_data),
    };

    watchdog_start(300);
    int ret = cmocka_run_group_tests(tests, md_tests_setup, md_tests_teardown);
    watchdog_stop();
    return ret;
}
<|MERGE_RESOLUTION|>--- conflicted
+++ resolved
@@ -1673,7 +1673,6 @@
 }
 
 /*
-<<<<<<< HEAD
  * @brief Test md_insert_module_4().
  */
 
@@ -1681,15 +1680,6 @@
 
 static void
 md_test_insert_module_4(void **state)
-=======
- * @brief Test md_insert_module_5().
- */
-
-static const char * const md_test_insert_module_5_mod1 = TEST_SOURCE_DIR "/yang/augm_container_if_feature_m1" TEST_MODULE_EXT;
-
-static void
-md_test_insert_module_5(void **state)
->>>>>>> 44ced764
 {
     int rc;
     md_ctx_t *md_ctx = NULL;
@@ -1700,11 +1690,33 @@
     assert_int_equal(SR_ERR_OK, rc);
     validate_context(md_ctx);
 
-<<<<<<< HEAD
     rc = md_insert_module(md_ctx, md_test_insert_module_4_mod1, &implicitly_inserted);
-=======
+    assert_int_equal(SR_ERR_OK, rc);
+    assert_int_equal(0, implicitly_inserted->count);
+    md_free_module_key_list(implicitly_inserted);
+    validate_context(md_ctx);
+
+    rc = md_flush(md_ctx);
+    assert_int_equal(SR_ERR_OK, rc);
+
+    md_destroy(md_ctx);
+}
+
+static const char * const md_test_insert_module_5_mod1 = TEST_SOURCE_DIR "/yang/augm_container_if_feature_m1" TEST_MODULE_EXT;
+
+static void
+md_test_insert_module_5(void **state)
+{
+    int rc;
+    md_ctx_t *md_ctx = NULL;
+    sr_list_t *implicitly_inserted = NULL;
+
+    rc = md_init(TEST_SOURCE_DIR "/yang", TEST_SCHEMA_SEARCH_DIR "internal",
+                 TEST_DATA_SEARCH_DIR "internal", true, &md_ctx);
+    assert_int_equal(SR_ERR_OK, rc);
+    validate_context(md_ctx);
+
     rc = md_insert_module(md_ctx, md_test_insert_module_5_mod1, &implicitly_inserted);
->>>>>>> 44ced764
     assert_int_equal(SR_ERR_OK, rc);
     assert_int_equal(0, implicitly_inserted->count);
     md_free_module_key_list(implicitly_inserted);
@@ -1858,11 +1870,13 @@
     implicitly_removed = NULL;
     validate_context(md_ctx);
 
-<<<<<<< HEAD
     rc = _md_test_remove_modules(md_ctx, "augm_empty_container_m1", NULL, &implicitly_removed);
-=======
+    assert_int_equal(SR_ERR_OK, rc);
+    assert_int_equal(0, implicitly_removed->count);
+    md_free_module_key_list(implicitly_removed);
+    implicitly_removed = NULL;
+  
     rc = _md_test_remove_modules(md_ctx, "augm_container_if_feature_m1", NULL, &implicitly_removed);
->>>>>>> 44ced764
     assert_int_equal(SR_ERR_OK, rc);
     assert_int_equal(0, implicitly_removed->count);
     md_free_module_key_list(implicitly_removed);
@@ -2006,11 +2020,8 @@
             cmocka_unit_test(md_test_init_and_destroy),
             cmocka_unit_test(md_test_insert_module),
             cmocka_unit_test(md_test_insert_module_2),
-<<<<<<< HEAD
             cmocka_unit_test(md_test_insert_module_4),
-=======
             cmocka_unit_test(md_test_insert_module_5),
->>>>>>> 44ced764
             cmocka_unit_test(md_test_remove_modules),
             cmocka_unit_test(md_test_grouping_and_uses),
             cmocka_unit_test(md_test_has_data),
