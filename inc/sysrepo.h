--- conflicted
+++ resolved
@@ -1189,11 +1189,7 @@
  * @param[out] output Array of output parameters (represented as trees). Should be allocated on heap,
  * will be freed by sysrepo after sending of the RPC response.
  * @param[out] output_cnt Number of output parameters.
-<<<<<<< HEAD
- * @param[in] private_ctx Private context opaque to sysrepo, as passed to ::sr_rpc_subscribe call.
-=======
  * @param[in] private_ctx Private context opaque to sysrepo, as passed to ::sr_rpc_subscribe_tree call.
->>>>>>> 5ab91688
  *
  * @return Error code (SR_ERR_OK on success).
  */
@@ -1220,12 +1216,8 @@
 /**
  * @brief Subscribes for delivery of RPC specified by xpath. Unlike ::sr_rpc_subscribe, this
  * function expects callback of type ::sr_rpc_tree_cb, therefore use this version if you prefer
-<<<<<<< HEAD
- * to manipulate with RPC input and output data organized in a list of trees.
-=======
  * to manipulate with RPC input and output data organized in a list of trees rather than as a flat
  * enumeration of all values.
->>>>>>> 5ab91688
  *
  * @param[in] session Session context acquired with ::sr_session_start call.
  * @param[in] xpath XPath identifying the RPC.
@@ -1261,12 +1253,7 @@
 
 /**
  * @brief Sends a RPC specified by xpath and waits for the result. Input and output data
-<<<<<<< HEAD
- * are represented as arrays of subtrees reflecting the scheme of RPC arguments,
- * rather than a flat enumeration of all values.
-=======
  * are represented as arrays of subtrees reflecting the scheme of RPC arguments.
->>>>>>> 5ab91688
  *
  * @param[in] session Session context acquired with ::sr_session_start call.
  * @param[in] xpath XPath identifying the RPC.
@@ -1351,8 +1338,6 @@
         void *private_ctx);
 
 /**
-<<<<<<< HEAD
-=======
  * @brief Callback to be called by the delivery of event notification specified by xpath.
  * This callback variant operates with sysrepo trees rather than with sysrepo values,
  * use it with ::sr_event_notif_subscribe_tree and ::sr_event_notif_send_tree.
@@ -1368,7 +1353,6 @@
         void *private_ctx);
 
 /**
->>>>>>> 5ab91688
  * @brief Subscribes for delivery of an event notification specified by xpath.
  *
  * @param[in] session Session context acquired with ::sr_session_start call.
@@ -1387,8 +1371,6 @@
         sr_subscription_ctx_t **subscription);
 
 /**
-<<<<<<< HEAD
-=======
  * @brief Subscribes for delivery of event notification specified by xpath.
  * Unlike ::sr_event_notif_subscribe, this function expects callback of type ::sr_event_notif_tree_cb,
  * therefore use this version if you prefer to manipulate with event notification data organized
@@ -1410,7 +1392,6 @@
         sr_subscription_ctx_t **subscription);
 
 /**
->>>>>>> 5ab91688
  * @brief Sends an event notification specified by xpath and waits for the result.
  *
  * @param[in] session Session context acquired with ::sr_session_start call.
@@ -1424,8 +1405,6 @@
 int sr_event_notif_send(sr_session_ctx_t *session, const char *xpath, const sr_val_t *values,
         const size_t values_cnt);
 
-<<<<<<< HEAD
-=======
 /**
  * @brief Sends an event notification specified by xpath and waits for the result.
  * The notification data are represented as arrays of subtrees reflecting the scheme
@@ -1441,7 +1420,6 @@
 int sr_event_notif_send_tree(sr_session_ctx_t *session, const char *xpath,
         const sr_node_t *trees,  const size_t tree_cnt);
 
->>>>>>> 5ab91688
 
 ////////////////////////////////////////////////////////////////////////////////
 // Application-local File Descriptor Watcher API
@@ -1451,13 +1429,8 @@
  * @brief Event that has occurred on a monitored file descriptor.
  */
 typedef enum sr_fd_event_e {
-<<<<<<< HEAD
     SR_FD_INPUT_READY = 1,   /**< File descriptor is now readable without blocking. */
     SR_FD_OUTPUT_READY = 2,  /**< File descriptor is now writable without blocking. */
-=======
-    SR_FD_INPUT_READY,   /**< File descriptor is now readable without blocking. */
-    SR_FD_OUTPUT_READY,  /**< File descriptor is now writable without blocking. */
->>>>>>> 5ab91688
 } sr_fd_event_t;
 
 /**
