/**
 * @file sr_utils.h
 * @author Rastislav Szabo <raszabo@cisco.com>, Lukas Macko <lmacko@cisco.com>,
 *         Milan Lenco <milan.lenco@pantheon.tech>
 * @brief Sysrepo utility functions API.
 *
 * @copyright
 * Copyright 2016 Cisco Systems, Inc.
 *
 * Licensed under the Apache License, Version 2.0 (the "License");
 * you may not use this file except in compliance with the License.
 * You may obtain a copy of the License at
 *
 *    http://www.apache.org/licenses/LICENSE-2.0
 *
 * Unless required by applicable law or agreed to in writing, software
 * distributed under the License is distributed on an "AS IS" BASIS,
 * WITHOUT WARRANTIES OR CONDITIONS OF ANY KIND, either express or implied.
 * See the License for the specific language governing permissions and
 * limitations under the License.
 */

#ifndef SR_UTILS_H_
#define SR_UTILS_H_
#include <time.h>

#ifdef __MACH__
/* OS X get_time */
#include <mach/clock.h>
#include <mach/mach.h>
#define CLOCK_REALTIME CALENDAR_CLOCK
#define CLOCK_MONOTONIC SYSTEM_CLOCK
typedef int clockid_t;
#endif

#include <libyang/libyang.h>

typedef struct dm_data_info_s dm_data_info_t;  /**< forward declaration */

/**
 * @brief Internal structure holding information about changes used for notifications
 */
typedef struct sr_change_s {
    sr_change_oper_t oper;      /**< Performed operation */
    struct lys_node *sch_node;  /**< Schema node used for comaparation whether the change matches the request */
    sr_val_t *new_value;        /**< Created, modified, moved value, NULL in case of SR_OP_DELETED */
    sr_val_t *old_value;        /**< Prev value, NULL in case of SR_OP_CREATED, predcessor in case of SR_OP_MOVED */
}sr_change_t;


/**
 * @defgroup utils Utility Functions
 * @ingroup common
 * @{
 *
 * @brief Utility functions used in sysrepo sources.
 */

/**
 * @brief Converts byte buffer content to uint32_t number.
 *
 * @param[in] buff pointer to buffer where uint32_t number starts.
 *
 * @return uint32_t number.
 */
uint32_t sr_buff_to_uint32(uint8_t *buff);

/**
 * @brief Converts uint32_t number to byte buffer content.
 *
 * @param[in] number uint32_t value of the number.
 * @param[in] buff pointer to buffer where uint32_t number will be placed.
 */
void sr_uint32_to_buff(uint32_t number, uint8_t *buff);

/**
 * @brief Compares the suffix of the string, if it matches 0 is returned
 * @param [in] str
 * @param [in] suffix
 * @return
 */
int sr_str_ends_with(const char *str, const char *suffix);

/**
 * @brief concatenates two string into newly allocated one.
 * @param [in] str1
 * @param [in] str2
 * @param [out] result
 * @return err_code
 */
int sr_str_join(const char *str1, const char *str2, char **result);

/**
 * @brief Removes all leading and trailing white-space characters from the input string
 * @param [in] str
 */
void
sr_str_trim(char *str);

/**
 * @brief Copies the first string from the beginning of the xpath up to the first colon,
 * that represents the name of the data file.
 * @param [in] xpath
 * @param [out] namespace
 * @return Error code (SR_ERR_OK on success)
 */
int sr_copy_first_ns(const char *xpath, char **namespace);

/**
 * @brief Compares the first namespace of the xpath. If an argument is NULL
 * or does not conatain a namespace it is replaced by an empty string.
 * @param [in] xpath
 * @param [in] ns
 * @return same as strcmp function
 */
int sr_cmp_first_ns(const char *xpath, const char *ns);

/**
 * @brief Creates the file name of the data lock file
 *
 * @param [in] data_search_dir Path to the directory with data files
 * @param [in] module_name Name of the module
 * @param [in] ds Datastore
 * @param [out] file_name Allocated file path
 * @return Error code (SR_ERR_OK on success)
 */
int sr_get_lock_data_file_name(const char *data_search_dir, const char *module_name,
        const sr_datastore_t ds, char **file_name);

/**
 * @brief Creates the file name of the persistent data file.
 *
 * @param [in] data_search_dir Path to the directory with data files
 * @param [in] module_name Name of the module
 * @param [out] file_name Allocated file path
 * @return Error code (SR_ERR_OK on success)
 */
int sr_get_persist_data_file_name(const char *data_search_dir, const char *module_name, char **file_name);

/**
 * @brief Creates the data file name corresponding to the module_name (schema).
 *
 * Function does not check if the schema name is valid. The file name is
 * allocated on heap and needs to be freed by caller.
 *
 * @param[in] data_search_dir Path to the directory with data files.
 * @param[in] module_name Name of the module.
 * @param[in] ds Datastore that needs to be accessed.
 * @param[out] file_name Allocated file path to the data file.
 *
 * @return err_code (SR_ERR_OK on success, SR_ERR_NOMEM if memory allocation failed).
 */
int sr_get_data_file_name(const char *data_search_dir, const char *module_name,
        const sr_datastore_t ds, char **file_name);

/**
 * @brief Creates the schema file name corresponding to the module_name (schema).
 *
 * Function does not check if the schema name is valid. The file name is
 * allocated on heap and needs to be freed by caller.
 *
 * @param [in] schema_search_dir Path to the directory with schema files.
 * @param [in] module_name Name of the module.
 * @param [in] rev_date if set '@' rev_date is added to the filename
 * @param [in] yang_format flag whether yang or yin filename should be created
 * @param [out] file_name Allocated file path to the schema file.
 *
 * @return err_code (SR_ERR_OK on success, SR_ERR_NOMEM if memory allocation failed).
 */
int sr_get_schema_file_name(const char *schema_search_dir, const char *module_name,
        const char *rev_date, bool yang_format, char **file_name);

/**
 * @brief Sets advisory inter-process file lock.
 *
 * Call close() or ::sr_unlock_fd to unlock an previously acquired lock.
 *
 * @note Multiple locks within the same process are allowed and considered as
 * re-initialization of the previous lock (won't fail nor block).
 *
 * @param[in] fd Descriptor of the file to be locked.
 * @param[in] write TRUE if you are requesting a lock for writing to the file,
 * FALSE if you are requesting a lock just for reading.
 * @param[in] wait TRUE If you want this function to block until lock is acquired,
 * FALSE if you want this function to return an error if the lock cannot be acquired.
 *
 * @return err_code (SR_ERR_OK on success, SR_ERR_LOCKED if wait was set to
 * false and the lock cannot be acquired).
 */
int sr_lock_fd(int fd, bool write, bool wait);

/**
 * @brief Removes advisory inter-process file lock previously acquired by
 * ::sr_lock_fd.
 *
 * @param[in] fd Descriptor of the file to be unlocked.
 *
 * @return err_code (SR_ERR_OK on success).
 */
int sr_unlock_fd(int fd);

/**
 * @brief Sets the file descriptor to non-blocking I/O mode.
 *
 * @param[in] fd File descriptor.
 *
 * @return err_code (SR_ERR_OK on success).
 */
int sr_fd_set_nonblock(int fd);

/**
 * @brief Portable way to retrieve effective user ID and effective group ID of
 * the other end of a unix-domain socket.
 *
 * @param[in] fd File descriptor of a socket.
 * @param[out] uid User ID of the other end.
 * @param[out] gid Group ID of the other end.
 *
 * @return Error code.
 */
int sr_get_peer_eid(int fd, uid_t *uid, gid_t *gid);

/**
 * @brief Saves the data tree into file. Workaround function that adds the root element to data_tree.
 * @param [in] file_name
 * @param [in] data_tree
 * @return err_code
 */
int sr_save_data_tree_file(const char *file_name, const struct lyd_node *data_tree);

/**
 * @brief Copies the datatree pointed by root including its siblings.
 * @param [in] root Root of the datatree to be duped.
 * @return duplicated datatree or NULL in case of error
 */
struct lyd_node* sr_dup_datatree(struct lyd_node *root);

/**
 * lyd_unlink wrapper handles the unlink of the root_node
 * @param data_info
 * @param node - must be stored under provided data_info
 * @return err_code
 */
int sr_lyd_unlink(dm_data_info_t *data_info, struct lyd_node *node);

/**
 * @brief Insert node after sibling and fixes the pointer in dm_data_info if needed.
 * @param [in] data_info
 * @param [in] sibling
 * @param [in] node
 * @return 0 on success
 */
int sr_lyd_insert_after(dm_data_info_t *data_info, struct lyd_node *sibling, struct lyd_node *node);

/**
 * @brief Insert node before sibling and fixes the pointer in dm_data_info if needed.
 * @param [in] data_info
 * @param [in] sibling
 * @param [in] node
 * @return 0 on success
 */
int sr_lyd_insert_before(dm_data_info_t *data_info, struct lyd_node *sibling, struct lyd_node *node);

/**
 * @brief Converts value type of a libyang's leaf(list) to sysrepo representation
 * @param [in] leaf whose value type is converted
 * @return Converted type (sr_type_t)
 */
sr_type_t sr_libyang_leaf_get_type(const struct lyd_node_leaf_list *leaf);

/**
 * @brief Copies value from lyd_node_leaf_list to the sr_val_t.
 * @param [in] leaf input which is copied
 * @param [in] value where the content is copied to
 * @return Error code (SR_ERR_OK on success)
 */
int sr_libyang_leaf_copy_value(const struct lyd_node_leaf_list *leaf, sr_val_t *value);

/**
 * @brief Converts sr_val_t to string representation, used in set item
 * @param [in] value
 * @param [in] schema_node
 * @param [out] out
 * @return
 */
int sr_val_to_str(const sr_val_t *value, const struct lys_node *schema_node, char **out);

/**
 * @brief Returns the string name of the datastore
 * @param [in] ds
 * @return Data store name
 */
const char * sr_ds_to_str(sr_datastore_t ds);
/**
 * @brief Frees contents of the sr_val_t structure, does not free the
 * value structure itself.
 */
void sr_free_val_content(sr_val_t *value);

/**
 * @brief Frees array of pointers to sr_val_t. For each element, the
 * sr_free_val is called too.
 *
 * @param[in] values
 * @param[in] count length of array
 */
void sr_free_values_arr(sr_val_t **values, size_t count);

/**
 * Frees array of pointers to sr_val_t, but sr_free_val is called only for indexes in range
 * @param [in] values
 * @param [in] from
 * @param [in] to
 */
void sr_free_values_arr_range(sr_val_t **values, const size_t from, const size_t to);

/**
 * @brief Frees an array of detailed error information.
 *
 * @param[in] sr_errors Array of detailed error information.
 * @param[in] sr_error_cnt Number of errors in the sr_errors array.
 */
void sr_free_errors(sr_error_info_t *sr_errors, size_t sr_error_cnt);

/**
 * @brief Frees the content of sr_schema_t structure
 * @param [in] schema
 */
void sr_free_schema(sr_schema_t *schema);

/**
 * @brief Frees the changes array
 * @param [in] changes
 * @param [in] count
 */
void sr_free_changes(sr_change_t *changes, size_t count);

/**
 * @brief Daemonize the process. The process will fork and PID of the original
 * (parent) process will be returned.
 *
 * @param[in] debug_mode Do not fork, Turn on logging to stderr.
 * @param[in] log_level Desired log level.
 * @param[in] pid_file PID file path.
 * @param[out] pid_file_fd File descriptor of opened PID file.
 *
 * @return PID of the original (parent) process, 0 In case of debug mode.
 */
pid_t sr_daemonize(bool debug_mode, int log_level, const char *pid_file, int *pid_file_fd);

/**
 * @brief Send a signal notifying about initialization success to the parent of
 * the process forked by ::sr_daemonize.
 *
 * @param[in] PID of the parent process that is waiting for this signal.
 */
void sr_daemonize_signal_success(pid_t parent_pid);

/**
<<<<<<< HEAD
 * @brief Function calls appropriate function on OS X and other unix/linux systems
 *
 * @param [in] clock_id clock identifier
 * @param [in] ts - time structure to be filled
 *
 * @return Error code (SR_ERR_OK on success)
 */
int sr_clock_get_time(clockid_t clock_id, struct timespec *ts);
=======
 * @brief Sets correct permissions on provided socket directory according to the
 * data access permission of the YANG module.
 *
 * @param[in] socket_dir Socket directory.
 * @param[in] module_name Name of the module whose access permissions are used
 * to derive the permissions for the socket directory.
 * @param[in] strict TRUE in no errors are allowed during the process of setting permissions,
 * FALSE otherwise.
 *
 * @return Error code.
 */
int sr_set_socket_dir_permissions(const char *socket_dir, const char *module_name, bool strict);

>>>>>>> 4b437749
/**@} utils */

#endif /* SR_UTILS_H_ */<|MERGE_RESOLUTION|>--- conflicted
+++ resolved
@@ -357,7 +357,6 @@
 void sr_daemonize_signal_success(pid_t parent_pid);
 
 /**
-<<<<<<< HEAD
  * @brief Function calls appropriate function on OS X and other unix/linux systems
  *
  * @param [in] clock_id clock identifier
@@ -366,7 +365,9 @@
  * @return Error code (SR_ERR_OK on success)
  */
 int sr_clock_get_time(clockid_t clock_id, struct timespec *ts);
-=======
+
+
+/**
  * @brief Sets correct permissions on provided socket directory according to the
  * data access permission of the YANG module.
  *
@@ -380,7 +381,6 @@
  */
 int sr_set_socket_dir_permissions(const char *socket_dir, const char *module_name, bool strict);
 
->>>>>>> 4b437749
 /**@} utils */
 
 #endif /* SR_UTILS_H_ */