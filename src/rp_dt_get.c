--- conflicted
+++ resolved
@@ -449,12 +449,8 @@
  * @brief Determines if (and what) state data subtrees are needed to be loaded.
  */
 static int
-<<<<<<< HEAD
-rp_dt_xpath_requests_state_data(rp_ctx_t *rp_ctx, dm_schema_info_t *schema_info, const char *xpath, sr_api_variant_t api_variant,
+rp_dt_xpath_requests_state_data(rp_ctx_t *rp_ctx, rp_session_t *session, dm_schema_info_t *schema_info, const char *xpath, sr_api_variant_t api_variant,
         rp_state_data_ctx_t *state_data_ctx)
-=======
-rp_dt_xpath_requests_state_data(rp_ctx_t *rp_ctx, rp_session_t *session, dm_schema_info_t *schema_info, const char *xpath, rp_state_data_ctx_t *state_data_ctx)
->>>>>>> c1b00082
 {
     CHECK_NULL_ARG4(rp_ctx, schema_info, xpath, state_data_ctx);
     md_ctx_t *md_ctx = NULL;
@@ -613,16 +609,12 @@
             (!(SR__SESSION_FLAGS__SESS_NOTIFICATION & rp_session->options)) &&
             (SR_ERR_OK == dm_has_state_data(rp_ctx->dm_ctx, rp_session->module_name, &has_state_data) && has_state_data)) {
 
-<<<<<<< HEAD
-            rc = rp_dt_xpath_requests_state_data(rp_ctx, data_info->schema, xpath, api_variant, &state_data_ctx);
-=======
             rp_dt_free_state_data_ctx_content(&rp_session->state_data_ctx);
 
             rc = sr_list_init(&rp_session->state_data_ctx.requested_xpaths);
             CHECK_RC_MSG_GOTO(rc, cleanup, "List init failed");
 
-            rc = rp_dt_xpath_requests_state_data(rp_ctx, rp_session, data_info->schema, xpath, &rp_session->state_data_ctx);
->>>>>>> c1b00082
+            rc = rp_dt_xpath_requests_state_data(rp_ctx, rp_session, data_info->schema, xpath, api_variant, &rp_session->state_data_ctx);
             CHECK_RC_MSG_GOTO(rc, cleanup, "rp_dt_xpath_requests_state_data failed");
 
             if (NULL == rp_session->state_data_ctx.subtrees || 0 == rp_session->state_data_ctx.subtrees->count) {
