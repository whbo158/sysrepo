/**
 * @file cl_subscription_manager.c
 * @author Rastislav Szabo <raszabo@cisco.com>, Lukas Macko <lmacko@cisco.com>
 * @brief Client Library's Subscription Manager implementation.
 *
 * @copyright
 * Copyright 2016 Cisco Systems, Inc.
 *
 * Licensed under the Apache License, Version 2.0 (the "License");
 * you may not use this file except in compliance with the License.
 * You may obtain a copy of the License at
 *
 *    http://www.apache.org/licenses/LICENSE-2.0
 *
 * Unless required by applicable law or agreed to in writing, software
 * distributed under the License is distributed on an "AS IS" BASIS,
 * WITHOUT WARRANTIES OR CONDITIONS OF ANY KIND, either express or implied.
 * See the License for the specific language governing permissions and
 * limitations under the License.
 */

#include <stdlib.h>
#include <stdio.h>
#include <unistd.h>
#include <stdbool.h>
#include <stdint.h>
#include <inttypes.h>
#include <sys/socket.h>
#include <sys/un.h>
#include <sys/types.h>
#include <pthread.h>
#include <arpa/inet.h>
#include <ev.h>

#include "cl_subscription_manager.h"
#include "sr_common.h"
#include "cl_common.h"

#define CL_SM_IN_BUFF_MIN_SPACE 512  /**< Minimal empty space in the input buffer. */
#define CL_SM_BUFF_ALLOC_CHUNK 1024  /**< Chunk size for buffer expansions. */

#define CL_SM_SUBSCRIPTION_ID_INVALID 0         /**< Invalid value of subscription id. */
#define CL_SM_SUBSCRIPTION_ID_MAX_ATTEMPTS 100  /**< Maximum number of attempts to generate unused random subscription id. */

/**
 * @brief Subscription Manager's unix-domain server context.
 */
typedef struct cl_sm_server_ctx_s {
    cl_sm_ctx_t *sm_ctx;      /**< Client Subscription Manager context associated with this server context. */
    char *module_name;        /**< Name of the YANG module for which this server context is being used. */
    char *socket_path;        /**< Path of the unix-domain server socket used for this server. */
    int listen_socket_fd;     /**< Socket descriptor used to listen & accept new unix-domain connections. */
    ev_io server_watcher;     /**< Watcher for events on the unix-domain socket. */
    bool watcher_started;     /**< TRUE if the watcher has been already started, FALSE otherwise. */
} cl_sm_server_ctx_t;

/**
 * @brief Client Subscription Manager context.
 */
typedef struct cl_sm_ctx_s {
    /** Linked-list of server contexts used in the Subscription Manager. */
    sr_llist_t *server_ctx_list;
    /** Lock for the server contexts linked-list. */
    pthread_mutex_t server_ctx_lock;

    /** Binary tree used for fast subscriber connection lookup by file descriptor. */
    sr_btree_t *fd_btree;

    /** Binary tree of data connections to sysrepo, organized by destination socket address. */
    sr_btree_t *data_connection_btree;

    /** Binary tree used for fast subscription lookup by id. */
    sr_btree_t *subscriptions_btree;
    /** Lock for the subscriptions binary tree. */
    pthread_mutex_t subscriptions_lock;

    /** Determines whether application-local file descriptor watcher is in place or not. */
    bool local_fd_watcher;
    /** File descriptor changes that need to be applied in application-local file descriptor watcher. */
    sr_fd_change_t *fd_changeset;
    /** Count of file descriptor changes in fd_changeset array. */
    size_t fd_changeset_cnt;
    /** Lock for the server contexts linked-list. */
    pthread_mutex_t fd_changeset_lock;
    /** Pipe used to notify application-local file descriptor watcher about required change in monitored FDs. */
    int fd_changeset_notify_pipe[2];

    /* Thread where Subscription Manger's event loop runs. */
    pthread_t event_loop_thread;
    /** Event loop context. */
    struct ev_loop *event_loop;
    /** Watcher for stop request events. */
    ev_async stop_watcher;
    /** Watcher for changes in server context list. */
    ev_async server_ctx_watcher;
} cl_sm_ctx_t;

/**
 * @brief Buffer of raw data received from / to be sent to the other side.
 */
typedef struct cl_sm_buffer_s {
    uint8_t *data;  /**< Data of the buffer. */
    size_t size;    /**< Current size of the buffer. */
    size_t start;   /**< Position where the useful data start. */
    size_t pos;     /**< Current position in the buffer. */
} cl_sm_buffer_t;

/**
 * @brief Context of a subscriber connection to Subscription Manger's unix-domain server.
 */
typedef struct cl_sm_conn_ctx_s {
    cl_sm_ctx_t *sm_ctx;      /**< Pointer to Subscription Manger context. */
    int fd;                   /**< File descriptor of the connection. */
    cl_sm_buffer_t in_buff;   /**< Input buffer. If not empty, there is some received data to be processed. */
    cl_sm_buffer_t out_buff;  /**< Output buffer. If not empty, there is some data to be sent when receiver is ready. */
    ev_io read_watcher;       /**< Watcher for readable events on connection's socket. */
    ev_io write_watcher;      /**< Watcher for writable events on connection's socket. */
    bool close_requested;     /**< TRUE if connection close has been requested. */
} cl_sm_conn_ctx_t;

/**
 * @brief Adds a new file descriptor into the set of file descriptors whose monitoring state should be changed.
 */
static int
cl_sm_fd_changeset_add(cl_sm_ctx_t *sm_ctx, int fd, int events, sr_fd_action_t action)
{
    sr_fd_change_t *watcher_arr = NULL;

    CHECK_NULL_ARG(sm_ctx);

    /* allocate space for new change */
    watcher_arr = realloc(sm_ctx->fd_changeset, (sm_ctx->fd_changeset_cnt + 1) * sizeof(*watcher_arr));
    CHECK_NULL_NOMEM_RETURN(watcher_arr);

    pthread_mutex_lock(&sm_ctx->fd_changeset_lock);

    sm_ctx->fd_changeset = watcher_arr;
    sm_ctx->fd_changeset[sm_ctx->fd_changeset_cnt].fd = fd;
    sm_ctx->fd_changeset[sm_ctx->fd_changeset_cnt].events = events;
    sm_ctx->fd_changeset[sm_ctx->fd_changeset_cnt].action = action;

    sm_ctx->fd_changeset_cnt += 1;

    pthread_mutex_unlock(&sm_ctx->fd_changeset_lock);

    /* signal the changeset notify fd */
    write(sm_ctx->fd_changeset_notify_pipe[1], "x", 1);

    return SR_ERR_OK;
}

/**
 * @brief Retrieves current file descriptor chnageset from the SM context and clears it inside of the context.
 */
static int
cl_sm_get_fd_change_set(cl_sm_ctx_t *sm_ctx, sr_fd_change_t **fd_change_set, size_t *fd_change_set_cnt)
{
    CHECK_NULL_ARG3(sm_ctx, fd_change_set, fd_change_set_cnt);

    pthread_mutex_lock(&sm_ctx->fd_changeset_lock);

    *fd_change_set = sm_ctx->fd_changeset;
    *fd_change_set_cnt = sm_ctx->fd_changeset_cnt;
    sm_ctx->fd_changeset = NULL;
    sm_ctx->fd_changeset_cnt = 0;

    pthread_mutex_unlock(&sm_ctx->fd_changeset_lock);

    return SR_ERR_OK;
}


/**
 * @brief Compares two subscriptions by their id
 * (used by lookups in the binary tree).
 */
static int
cl_sm_subscription_cmp_id(const void *a, const void *b)
{
    assert(a);
    assert(b);
    cl_sm_subscription_ctx_t *subs_a = (cl_sm_subscription_ctx_t*)a;
    cl_sm_subscription_ctx_t *subs_b = (cl_sm_subscription_ctx_t*)b;

    if (subs_a->id == subs_b->id) {
        return 0;
    } else if (subs_a->id < subs_b->id) {
        return -1;
    } else {
        return 1;
    }
}

/**
 * @brief Cleans up a subscription entry.
 * Releases all resources held Subscription Manager.
 * @note Called automatically when a node from the binary tree is removed
 * (which is also when the tree itself is being destroyed).
 */
static void
cl_sm_subscription_cleanup_internal(void *subscription_p)
{
    cl_sm_subscription_ctx_t *subscription = NULL;

    if (NULL != subscription_p) {
        subscription = (cl_sm_subscription_ctx_t *)subscription_p;
        free((void*)subscription->module_name);
        free(subscription);
    }
}

/**
 * @brief Compares two data connections by associated destination addresses
 * (used by lookups in data connection binary tree).
 */
static int
cl_sm_data_connection_cmp_dst(const void *a, const void *b)
{
    assert(a);
    assert(b);
    sr_conn_ctx_t *conn_a = (sr_conn_ctx_t*)a;
    sr_conn_ctx_t *conn_b = (sr_conn_ctx_t*)b;

    int res = 0;

    assert(conn_a->dst_address);
    assert(conn_b->dst_address);

    res = strcmp(conn_a->dst_address, conn_b->dst_address);
    if (res == 0) {
        return 0;
    } else if (res < 0) {
        return -1;
    } else {
        return 1;
    }
}

/**
 * @brief Cleans up a data connection entry.
 * @note Called automatically when a node from the binary tree is removed
 * (which is also when the tree itself is being destroyed).
 */
static void
cl_sm_data_connection_cleanup(void *connection)
{
    cl_connection_cleanup(connection);
}

/**
 * @brief Compares two connections by file descriptors
 * (used by lookups in fd binary tree).
 */
static int
cl_sm_connection_cmp_fd(const void *a, const void *b)
{
    assert(a);
    assert(b);
    cl_sm_conn_ctx_t *conn_a = (cl_sm_conn_ctx_t*)a;
    cl_sm_conn_ctx_t *conn_b = (cl_sm_conn_ctx_t*)b;

    if (conn_a->fd == conn_b->fd) {
        return 0;
    } else if (conn_a->fd < conn_b->fd) {
        return -1;
    } else {
        return 1;
    }
}

/**
 * @brief Cleans up a connection entry. Releases all resources held in connection
 * context by Subscription Manager.
 * @note Called automatically when a node from fd binary tree is removed
 * (which is also when the tree itself is being destroyed).
 */
static void
cl_sm_connection_cleanup(void *connection_p)
{
    cl_sm_conn_ctx_t *conn = NULL;

    if (NULL != connection_p) {
        conn = (cl_sm_conn_ctx_t *)connection_p;

        SR_LOG_DBG("Closing subscriber connection on fd=%d.", conn->fd);

        /* stop monitoring client file descriptor */
        if (conn->sm_ctx->local_fd_watcher) {
<<<<<<< HEAD
            cl_sm_fd_changeset_add(conn->sm_ctx, conn->fd, (SR_FD_INPUT_READY | SR_FD_OUTPUT_READY), SR_FD_STOP_WATCHING);
=======
            cl_sm_fd_changeset_add(conn->sm_ctx, conn->fd, (SR_FD_INPUT_READY & SR_FD_OUTPUT_READY), SR_FD_STOP_WATCHING);
>>>>>>> 5ab91688
        } else {
            if (NULL != conn->read_watcher.data) {
                ev_io_stop(conn->sm_ctx->event_loop, &conn->read_watcher);
            }
            if (NULL != conn->write_watcher.data) {
                ev_io_stop(conn->sm_ctx->event_loop, &conn->write_watcher);
            }
        }

        /* close the file descriptor */
        close(conn->fd);

        free(conn->in_buff.data);
        free(conn->out_buff.data);
        free(conn);
    }
}

/**
 * @brief Adds a new connection context into Subscription Manager.
 */
static int
cl_sm_connection_add(cl_sm_ctx_t *sm_ctx, int fd, cl_sm_conn_ctx_t **conn_p)
{
    cl_sm_conn_ctx_t *conn = NULL;
    int rc = SR_ERR_OK;

    CHECK_NULL_ARG(sm_ctx);

    conn = calloc(1, sizeof(*conn));
    CHECK_NULL_NOMEM_RETURN(conn);

    conn->sm_ctx = sm_ctx;
    conn->fd = fd;

    rc = sr_btree_insert(sm_ctx->fd_btree, conn);
    CHECK_RC_MSG_GOTO(rc, cleanup, "Cannot insert new entry into fd binary tree (duplicate fd?).");

    *conn_p = conn;
    return rc;

cleanup:
    free(conn);
    return rc;
}

/**
 * @brief Removes the connection context from Subscription Manager.
 */
static int
cl_sm_conn_close(cl_sm_ctx_t *sm_ctx, cl_sm_conn_ctx_t *conn)
{

    CHECK_NULL_ARG2(sm_ctx, conn);

    sr_btree_delete(sm_ctx->fd_btree, conn); /* sm_connection_cleanup auto-invoked */

    return SR_ERR_OK;
}

/**
 * @brief Expands the size of the buffer of given connection.
 */
static int
cl_sm_conn_buffer_expand(const cl_sm_conn_ctx_t *conn, cl_sm_buffer_t *buff, size_t requested_space)
{
    uint8_t *tmp = NULL;

    CHECK_NULL_ARG2(conn, buff);

    if ((buff->size - buff->pos) < requested_space) {
        if (requested_space < CL_SM_BUFF_ALLOC_CHUNK) {
            requested_space = CL_SM_BUFF_ALLOC_CHUNK;
        }
        tmp = realloc(buff->data, buff->size + requested_space);
        CHECK_NULL_NOMEM_RETURN(tmp);

        buff->data = tmp;
        buff->size += requested_space;
        SR_LOG_DBG("%s buffer for fd=%d expanded to %zu bytes.",
                (&conn->in_buff == buff ? "Input" : "Output"), conn->fd, buff->size);
    }

    return SR_ERR_OK;
}

/**
 * @brief Flush contents of the output buffer of the given connection.
 */
static int
cl_sm_conn_out_buff_flush(cl_sm_ctx_t *sm_ctx, cl_sm_conn_ctx_t *conn)
{
    cl_sm_buffer_t *buff = NULL;
    int written = 0;
    size_t buff_size = 0, buff_pos = 0;
    int rc = SR_ERR_OK;

    CHECK_NULL_ARG2(sm_ctx, conn);

    buff = &conn->out_buff;
    buff_size = buff->pos;
    buff_pos = conn->out_buff.start;

    SR_LOG_DBG("Sending %zu bytes of data.", (buff_size - buff_pos));

    do {
        /* try to send all data */
        written = send(conn->fd, (buff->data + buff_pos), (buff_size - buff_pos), 0);
        if (written > 0) {
            SR_LOG_DBG("%d bytes of data sent.", written);
            buff_pos += written;
        } else {
            if ((EWOULDBLOCK == errno) || (EAGAIN == errno)) {
                /* no more data can be sent now */
                SR_LOG_DBG("fd %d would block", conn->fd);
                /* mark the position where the unsent data start */
                conn->out_buff.start = buff_pos;
                /* monitor fd for writable event */
                if (sm_ctx->local_fd_watcher) {
                    rc = cl_sm_fd_changeset_add(sm_ctx, conn->fd, SR_FD_OUTPUT_READY, SR_FD_START_WATCHING);
                } else {
                    ev_io_start(sm_ctx->event_loop, &conn->write_watcher);
                }
                break;
            } else {
                /* error by writing - close the connection due to an error */
                SR_LOG_ERR("Error by writing data to fd %d: %s.", conn->fd, sr_strerror_safe(errno));
                conn->close_requested = true;
                break;
            }
        }
    } while ((buff_pos < buff_size) && (written > 0));

    if (buff_size == buff_pos) {
        /* no more data left in the buffer */
        buff->pos = 0;
        conn->out_buff.start = 0;
    }

    return rc;
}

/**
 * @brief Get (prepare) configuration session that can be used from notification callback.
 */
static int
cl_sm_get_data_session(cl_sm_ctx_t *sm_ctx, cl_sm_subscription_ctx_t *subscription,
        const char *source_address, uint32_t source_pid, uint32_t commit_id,
        sr_session_ctx_t **config_session_p)
{
    sr_conn_ctx_t *connection = NULL;
    sr_conn_ctx_t connection_lookup = { 0, };
    sr_session_ctx_t *session = NULL;
    sr_session_list_t *tmp = NULL;
    Sr__Msg *msg_req = NULL, *msg_resp = NULL;
    int rc = SR_ERR_OK;

    CHECK_NULL_ARG4(sm_ctx, subscription, source_address, config_session_p);

    /* find a connection matching with provided address */
    connection_lookup.dst_address = source_address;
    connection = sr_btree_search(sm_ctx->data_connection_btree, &connection_lookup);

    if (NULL != connection && connection->dst_pid != source_pid) {
        /* new PID on the destination address - reconnect */
        SR_LOG_DBG("New PID on the destination address '%s' - reconnect.", source_address);
        sr_btree_delete(sm_ctx->data_connection_btree, connection);
        connection = NULL;
    }

    if (NULL == connection) {
        /* connection not found, create a new one */
        SR_LOG_DBG("Connecting to the notification originator at '%s'.", source_address);
        rc = cl_connection_create(&connection);
        if (SR_ERR_OK == rc) {
            connection->dst_address = strdup(source_address);
            CHECK_NULL_NOMEM_ERROR(connection->dst_address, rc);
            connection->dst_pid = source_pid;
        }
        if (SR_ERR_OK == rc) {
            rc = cl_socket_connect(connection, connection->dst_address);
        }
        if (SR_ERR_OK == rc) {
            rc = sr_btree_insert(sm_ctx->data_connection_btree, connection);
        }
        if (SR_ERR_OK != rc) {
            SR_LOG_ERR("Unable to connect to the notification originator at '%s'.", source_address);
            cl_connection_cleanup(connection);
            return rc;
        }
    }

    /* try to find the session matching with the commit ID in connection */
    if (NULL != connection->session_list) {
        tmp = connection->session_list;
        while (NULL != tmp) {
            if ((NULL != tmp->session) && (tmp->session->commit_id == commit_id)) {
                session = tmp->session;
                break;
            }
            tmp = tmp->next;
        }
    }
    /* is the matching session is not already open, open a new session */
    if (NULL == session) {
        /* session not found, create a new one */
        SR_LOG_DBG("Creating a new data session at '%s'.", source_address);
        rc = cl_session_create(connection, &session);

        /* prepare session_start message */
        rc = sr_gpb_req_alloc(SR__OPERATION__SESSION_START, /* undefined session id */ 0, &msg_req);
        if (SR_ERR_OK != rc) {
            SR_LOG_ERR_MSG("Cannot allocate session_start message.");
            cl_session_cleanup(session);
            return rc;
        }
        msg_req->request->session_start_req->options = SR__SESSION_FLAGS__SESS_NOTIFICATION;
        if (0 != commit_id) {
            msg_req->request->session_start_req->commit_id = commit_id;
            msg_req->request->session_start_req->has_commit_id = true;
        }
        msg_req->request->session_start_req->datastore = SR__DATA_STORE__RUNNING;

        /* send the request and receive the response */
        rc = cl_request_process(session, msg_req, &msg_resp, SR__OPERATION__SESSION_START);
        if (SR_ERR_OK != rc) {
            SR_LOG_ERR_MSG("Error by processing of session_start request.");
            sr__msg__free_unpacked(msg_req, NULL);
            cl_session_cleanup(session);
            return rc;
        }

        session->id = msg_resp->response->session_start_resp->session_id;
        session->commit_id = commit_id;

        sr__msg__free_unpacked(msg_req, NULL);
        sr__msg__free_unpacked(msg_resp, NULL);
    }

    subscription->data_session = session;
    *config_session_p = session;
    return rc;
}

static int
cl_sm_close_data_session(cl_sm_ctx_t *sm_ctx, cl_sm_subscription_ctx_t *subscription,
        const char *source_address, uint32_t commit_id)
{
    sr_conn_ctx_t *connection = NULL;
    sr_conn_ctx_t connection_lookup = { 0, };
    sr_session_ctx_t *session = NULL;
    sr_session_list_t *tmp = NULL;

    CHECK_NULL_ARG3(sm_ctx, subscription, source_address);

    /* find a connection matching with provided address */
    connection_lookup.dst_address = source_address;
    connection = sr_btree_search(sm_ctx->data_connection_btree, &connection_lookup);

    if (NULL == connection || NULL == connection->session_list) {
        /* no connection / sessions for this source address */
        return SR_ERR_OK;
    }

    /* try to find the session matching with the commit ID in connection */
    tmp = connection->session_list;
    while (NULL != tmp) {
        if ((NULL != tmp->session) && (tmp->session->commit_id == commit_id)) {
            session = tmp->session;
            break;
        }
        tmp = tmp->next;
    }

    if (NULL != session) {
        /* stop the session including sending of a session-stop request */
        sr_session_stop(session);
    }

    return SR_ERR_OK;
}

/**
 * @brief Sends a message to the recipient identified by session context.
 */
static int
cl_sm_msg_send_connection(cl_sm_ctx_t *sm_ctx, cl_sm_conn_ctx_t *conn, Sr__Msg *msg)
{
    cl_sm_buffer_t *buff = NULL;
    size_t msg_size = 0;
    int rc = SR_ERR_OK;

    CHECK_NULL_ARG3(sm_ctx, conn, msg);

    buff = &conn->out_buff;

    /* find out required message size */
    msg_size = sr__msg__get_packed_size(msg);
    if ((msg_size <= 0) || (msg_size > SR_MAX_MSG_SIZE)) {
        SR_LOG_ERR("Unable to send the message of size %zuB.", msg_size);
        return SR_ERR_INTERNAL;
    }

    /* expand the buffer if needed */
    rc = cl_sm_conn_buffer_expand(conn, buff, SR_MSG_PREAM_SIZE + msg_size);

    if (SR_ERR_OK == rc) {
        /* write the pramble */
        sr_uint32_to_buff(msg_size, (buff->data + buff->pos));
        buff->pos += SR_MSG_PREAM_SIZE;

        /* write the message */
        sr__msg__pack(msg, (buff->data + buff->pos));
        buff->pos += msg_size;

        /* flush the buffer */
        rc = cl_sm_conn_out_buff_flush(sm_ctx, conn);
        if ((conn->close_requested) || (SR_ERR_OK != rc)) {
            /* do not close the connection right here - since send is always a consequence of receive,
             * it will be closed in receive code path */
            conn->close_requested = true;
            rc = SR_ERR_DISCONNECT;
        }
    }

    return rc;
}

/**
 * @brief Processes an incoming notification message.
 */
static int
cl_sm_notif_process(cl_sm_ctx_t *sm_ctx, cl_sm_conn_ctx_t *conn, Sr__Msg *msg)
{
    cl_sm_subscription_ctx_t *subscription = NULL;
    cl_sm_subscription_ctx_t subscription_lookup = { 0, };
    sr_session_ctx_t *data_session = NULL;
    Sr__Msg *ack_msg = NULL;
    int rc = SR_ERR_OK, rc_tmp = SR_ERR_OK;

    CHECK_NULL_ARG3(sm_ctx, msg, msg->notification);

    SR_LOG_DBG("Received a notification for subscription id=%"PRIu32" (source address='%s').",
            msg->notification->subscription_id, msg->notification->source_address);

    pthread_mutex_lock(&sm_ctx->subscriptions_lock);

    /* find the subscription according to id */
    subscription_lookup.id = msg->notification->subscription_id;
    subscription = sr_btree_search(sm_ctx->subscriptions_btree, &subscription_lookup);
    if (NULL == subscription) {
        pthread_mutex_unlock(&sm_ctx->subscriptions_lock);
        SR_LOG_ERR("No matching subscription for subscription id=%"PRIu32".", msg->notification->subscription_id);
        return SR_ERR_INVAL_ARG;
    }

    /* validate the message according to the subscription type */
    rc = sr_gpb_msg_validate_notif(msg, subscription->type);
    if (SR_ERR_OK != rc) {
        pthread_mutex_unlock(&sm_ctx->subscriptions_lock);
        SR_LOG_ERR("Received notification message is not valid for subscription id=%"PRIu32".", msg->notification->subscription_id);
        return SR_ERR_INVAL_ARG;
    }

    /* get data session that can be used from notification callback */
    if ((SR__SUBSCRIPTION_TYPE__MODULE_CHANGE_SUBS == msg->notification->type) ||
            (SR__SUBSCRIPTION_TYPE__SUBTREE_CHANGE_SUBS == msg->notification->type)) {
        rc = cl_sm_get_data_session(sm_ctx, subscription, msg->notification->source_address,
                msg->notification->source_pid,
                (msg->notification->has_commit_id ? msg->notification->commit_id : 0),
                &data_session);
        if (SR_ERR_OK != rc) {
            pthread_mutex_unlock(&sm_ctx->subscriptions_lock);
            return rc;
        }
    }

    switch (msg->notification->type) {
        case SR__SUBSCRIPTION_TYPE__MODULE_INSTALL_SUBS:
            SR_LOG_DBG("Calling module-install callback for subscription id=%"PRIu32".", subscription->id);
            subscription->callback.module_install_cb(
                    msg->notification->module_install_notif->module_name,
                    msg->notification->module_install_notif->revision,
                    msg->notification->module_install_notif->installed,
                    subscription->private_ctx);
            break;
        case SR__SUBSCRIPTION_TYPE__FEATURE_ENABLE_SUBS:
            SR_LOG_DBG("Calling feature-enable callback for subscription id=%"PRIu32".", subscription->id);
            subscription->callback.feature_enable_cb(
                    msg->notification->feature_enable_notif->module_name,
                    msg->notification->feature_enable_notif->feature_name,
                    msg->notification->feature_enable_notif->enabled,
                    subscription->private_ctx);
            break;
        case SR__SUBSCRIPTION_TYPE__MODULE_CHANGE_SUBS:
            SR_LOG_DBG("Calling module-change callback for subscription id=%"PRIu32".", subscription->id);
            subscription->callback.module_change_cb(
                    data_session,
                    msg->notification->module_change_notif->module_name,
                    sr_notification_event_gpb_to_sr(msg->notification->module_change_notif->event),
                    subscription->private_ctx);
            break;
        case SR__SUBSCRIPTION_TYPE__SUBTREE_CHANGE_SUBS:
            SR_LOG_DBG("Calling subtree-change callback for subscription id=%"PRIu32".", subscription->id);
            subscription->callback.subtree_change_cb(
                    data_session,
                    msg->notification->subtree_change_notif->xpath,
                    sr_notification_event_gpb_to_sr(msg->notification->subtree_change_notif->event),
                    subscription->private_ctx);
            break;
        case SR__SUBSCRIPTION_TYPE__HELLO_SUBS:
            SR_LOG_DBG("HELLO notification received on subscription id=%"PRIu32".", subscription->id);
            break;
        case SR__SUBSCRIPTION_TYPE__COMMIT_END_SUBS:
            SR_LOG_DBG("COMMIT-END notification received on subscription id=%"PRIu32".", subscription->id);
            /* close the session for this commit */
            if (msg->notification->has_commit_id) {
                rc = cl_sm_close_data_session(sm_ctx, subscription, msg->notification->source_address,
                        msg->notification->commit_id);
            }
            break;
        default:
            SR_LOG_ERR("Unknown notification event received on subscription id=%"PRIu32".", subscription->id);
            rc = SR_ERR_INVAL_ARG;
    }

    /* send notification ACK */
    if ((SR__SUBSCRIPTION_TYPE__MODULE_CHANGE_SUBS == msg->notification->type) ||
            (SR__SUBSCRIPTION_TYPE__SUBTREE_CHANGE_SUBS == msg->notification->type)) {
        rc_tmp = sr_gpb_notif_ack_alloc(msg, &ack_msg);
        if (SR_ERR_OK == rc_tmp) {
            ack_msg->notification_ack->result = rc;
            rc_tmp = cl_sm_msg_send_connection(sm_ctx, conn, ack_msg);
            ack_msg->notification_ack->notif = NULL;
            sr__msg__free_unpacked(ack_msg, NULL);
        }
        if (SR_ERR_OK != rc_tmp) {
            SR_LOG_ERR("Unable to send notification ACK: %s", sr_strerror(rc_tmp));
            rc = rc_tmp;
        }
    }

    pthread_mutex_unlock(&sm_ctx->subscriptions_lock);

    return rc;
}

/**
 * @brief Processes an incoming data-provide request message.
 */
static int
cl_sm_dp_request_process(cl_sm_ctx_t *sm_ctx, cl_sm_conn_ctx_t *conn, Sr__Msg *msg)
{
    cl_sm_subscription_ctx_t *subscription = NULL;
    cl_sm_subscription_ctx_t subscription_lookup = { 0, };
    Sr__Msg *resp = NULL;
    sr_val_t *values = NULL;
    size_t values_cnt = 0;
    int rc = SR_ERR_OK, cb_rc = SR_ERR_OK;

    CHECK_NULL_ARG4(sm_ctx, msg, msg->request, msg->request->data_provide_req);

    SR_LOG_DBG("Received a data-provide request for subscription id=%"PRIu32".", msg->request->data_provide_req->subscription_id);

    pthread_mutex_lock(&sm_ctx->subscriptions_lock);

    /* find the subscription according to id */
    subscription_lookup.id = msg->request->data_provide_req->subscription_id;
    subscription = sr_btree_search(sm_ctx->subscriptions_btree, &subscription_lookup);
    if (NULL == subscription) {
        pthread_mutex_unlock(&sm_ctx->subscriptions_lock);
        SR_LOG_ERR("No matching subscription for subscription id=%"PRIu32".", msg->request->data_provide_req->subscription_id);
        goto cleanup;
    }

    SR_LOG_DBG("Calling dp_get_items_cb callback for subscription id=%"PRIu32".", subscription->id);

    cb_rc = subscription->callback.dp_get_items_cb(
            msg->request->data_provide_req->xpath,
            &values, &values_cnt,
            subscription->private_ctx);

    pthread_mutex_unlock(&sm_ctx->subscriptions_lock);

    /* allocate the response and send it */
    rc = sr_gpb_resp_alloc(SR__OPERATION__DATA_PROVIDE, msg->session_id, &resp);
    CHECK_RC_MSG_RETURN(rc, "Allocation of data-provide response failed.");

    resp->response->result = cb_rc;
    resp->response->data_provide_resp->request_id = msg->request->data_provide_req->request_id;
    resp->response->data_provide_resp->xpath = strdup(msg->request->data_provide_req->xpath);
    CHECK_NULL_NOMEM_GOTO(resp->response->data_provide_resp->xpath, rc, cleanup);

    /* copy output values to GPB */
    if (SR_ERR_OK == cb_rc) {
        rc = sr_values_sr_to_gpb(values, values_cnt, &resp->response->data_provide_resp->values,
                &resp->response->data_provide_resp->n_values);
        CHECK_RC_MSG_GOTO(rc, cleanup, "Error by copying output values to GPB.");
    }

    /* send the response */
    rc = cl_sm_msg_send_connection(sm_ctx, conn, resp);

cleanup:
    sr_free_values(values, values_cnt);
    if (NULL != resp) {
        sr__msg__free_unpacked(resp, NULL);
    }
    return rc;
}

/**
 * @brief Processes an incoming RPC message.
 */
static int
cl_sm_rpc_process(cl_sm_ctx_t *sm_ctx, cl_sm_conn_ctx_t *conn, Sr__Msg *msg)
{
    cl_sm_subscription_ctx_t *subscription = NULL;
    cl_sm_subscription_ctx_t subscription_lookup = { 0, };
    Sr__Msg *resp = NULL;
    sr_val_t *input = NULL, *output = NULL;
    sr_node_t *input_tree = NULL, *output_tree = NULL;
    size_t input_cnt = 0, output_cnt = 0;
    int rc = SR_ERR_OK, rpc_rc = SR_ERR_OK;

    CHECK_NULL_ARG4(sm_ctx, msg, msg->request, msg->request->rpc_req);

    SR_LOG_DBG("Received a RPC request for subscription id=%"PRIu32".", msg->request->rpc_req->subscription_id);

    /* copy input values from GPB */
    if (msg->request->rpc_req->n_input) {
        rc = sr_values_gpb_to_sr(msg->request->rpc_req->input, msg->request->rpc_req->n_input, &input, &input_cnt);
    } else if (msg->request->rpc_req->n_input_tree) {
        rc = sr_trees_gpb_to_sr(msg->request->rpc_req->input_tree, msg->request->rpc_req->n_input_tree,
                                &input_tree, &input_cnt);
    }
    CHECK_RC_MSG_GOTO(rc, cleanup, "Error by copying RPC input arguments from GPB.");

    pthread_mutex_lock(&sm_ctx->subscriptions_lock);

    /* find the subscription according to id */
    subscription_lookup.id = msg->request->rpc_req->subscription_id;
    subscription = sr_btree_search(sm_ctx->subscriptions_btree, &subscription_lookup);
    if (NULL == subscription) {
        pthread_mutex_unlock(&sm_ctx->subscriptions_lock);
        SR_LOG_ERR("No matching subscription for subscription id=%"PRIu32".", msg->request->rpc_req->subscription_id);
        goto cleanup;
    }

    SR_LOG_DBG("Calling RPC callback for subscription id=%"PRIu32".", subscription->id);

    if (SR_API_VALUES == subscription->api_variant) {
        rpc_rc = subscription->callback.rpc_cb(
                        msg->request->rpc_req->xpath,
                        input, input_cnt,
                        &output, &output_cnt,
                        subscription->private_ctx);
    } else {
        rpc_rc = subscription->callback.rpc_tree_cb(
                        msg->request->rpc_req->xpath,
                        input_tree, input_cnt,
                        &output_tree, &output_cnt,
                        subscription->private_ctx);
    }

    pthread_mutex_unlock(&sm_ctx->subscriptions_lock);

    /* allocate the response and send it */
    rc = sr_gpb_resp_alloc(SR__OPERATION__RPC, msg->session_id, &resp);
    CHECK_RC_MSG_GOTO(rc, cleanup, "Allocation of RPC response failed.");

    resp->response->result = rpc_rc;
    resp->response->rpc_resp->xpath = strdup(msg->request->rpc_req->xpath);
    CHECK_NULL_NOMEM_GOTO(resp->response->rpc_resp->xpath, rc, cleanup);

    /* copy output values to GPB */
    if (SR_ERR_OK == rpc_rc) {
        if (NULL != output) {
            rc = sr_values_sr_to_gpb(output, output_cnt, &resp->response->rpc_resp->output,
                    &resp->response->rpc_resp->n_output);
        } else if (NULL != output_tree) {
            rc = sr_trees_sr_to_gpb(output_tree, output_cnt, &resp->response->rpc_resp->output_tree,
                    &resp->response->rpc_resp->n_output_tree);
        }
        CHECK_RC_MSG_GOTO(rc, cleanup, "Error by copying RPC output arguments to GPB.");
    }

    /* send the response */
    rc = cl_sm_msg_send_connection(sm_ctx, conn, resp);

cleanup:
    sr_free_values(input, input_cnt);
    sr_free_values(output, output_cnt);
    sr_free_trees(input_tree, input_cnt);
    sr_free_trees(output_tree, output_cnt);
    if (NULL != resp) {
        sr__msg__free_unpacked(resp, NULL);
    }
    return rc;
}

/**
 * @brief Processes an incoming event notification.
 */
static int
cl_sm_event_notif_process(cl_sm_ctx_t *sm_ctx, cl_sm_conn_ctx_t *conn, Sr__Msg *msg)
{
    cl_sm_subscription_ctx_t *subscription = NULL;
    cl_sm_subscription_ctx_t subscription_lookup = { 0, };
    sr_val_t *values = NULL;
<<<<<<< HEAD
    size_t values_cnt = 0;
=======
    sr_node_t *trees = NULL;
    size_t values_cnt = 0;
    size_t tree_cnt = 0;
>>>>>>> 5ab91688
    int rc = SR_ERR_OK;

    CHECK_NULL_ARG4(sm_ctx, msg, msg->request, msg->request->event_notif_req);

    SR_LOG_DBG("Received an event notification for subscription id=%"PRIu32".",
            msg->request->event_notif_req->subscription_id);

<<<<<<< HEAD
    /* copy values from GPB */
    rc = sr_values_gpb_to_sr(msg->request->event_notif_req->values, msg->request->event_notif_req->n_values,
            &values, &values_cnt);
    CHECK_RC_MSG_GOTO(rc, cleanup, "Error by copying event notification values from GPB.");
=======
    /* copy input data from GPB */
    if (msg->request->event_notif_req->n_values) {
        rc = sr_values_gpb_to_sr(msg->request->event_notif_req->values, msg->request->event_notif_req->n_values,
                &values, &values_cnt);
    } else if (msg->request->event_notif_req->n_trees) {
        rc = sr_trees_gpb_to_sr(msg->request->event_notif_req->trees, msg->request->event_notif_req->n_trees,
                &trees, &tree_cnt);
    }
    CHECK_RC_MSG_GOTO(rc, cleanup, "Error by copying event notification input data from GPB.");
>>>>>>> 5ab91688

    pthread_mutex_lock(&sm_ctx->subscriptions_lock);

    /* find the subscription according to id */
    subscription_lookup.id = msg->request->event_notif_req->subscription_id;
    subscription = sr_btree_search(sm_ctx->subscriptions_btree, &subscription_lookup);
    if (NULL == subscription) {
        pthread_mutex_unlock(&sm_ctx->subscriptions_lock);
        SR_LOG_ERR("No matching subscription for subscription id=%"PRIu32".",
                msg->request->event_notif_req->subscription_id);
        goto cleanup;
    }

    SR_LOG_DBG("Calling event notification callback for subscription id=%"PRIu32".", subscription->id);

<<<<<<< HEAD
    subscription->callback.event_notif_cb(msg->request->event_notif_req->xpath, values, values_cnt,
            subscription->private_ctx);
=======
    if (SR_API_VALUES == subscription->api_variant) {
        subscription->callback.event_notif_cb(msg->request->event_notif_req->xpath, values, values_cnt,
                subscription->private_ctx);
    } else {
        subscription->callback.event_notif_tree_cb(msg->request->event_notif_req->xpath, trees, tree_cnt,
                subscription->private_ctx);
    }
>>>>>>> 5ab91688

    pthread_mutex_unlock(&sm_ctx->subscriptions_lock);

cleanup:
    sr_free_values(values, values_cnt);
<<<<<<< HEAD
    return rc;
}
=======
    sr_free_trees(trees, tree_cnt);
    return rc;
}

>>>>>>> 5ab91688
/**
 * @brief Processes a message received on the connection.
 */
static int
cl_sm_conn_msg_process(cl_sm_ctx_t *sm_ctx, cl_sm_conn_ctx_t *conn, uint8_t *msg_data, size_t msg_size)
{
    Sr__Msg *msg = NULL;
    int rc = SR_ERR_OK;

    CHECK_NULL_ARG3(sm_ctx, conn, msg_data);

    /* unpack the message */
    msg = sr__msg__unpack(NULL, msg_size, msg_data);
    if (NULL == msg) {
        SR_LOG_ERR("Unable to unpack the message (conn=%p).", (void*)conn);
        return SR_ERR_INTERNAL;
    }

    /* check the message */
    if (SR__MSG__MSG_TYPE__NOTIFICATION == msg->type) {
        /* notification */
        rc = cl_sm_notif_process(sm_ctx, conn, msg);
    } else if ((SR__MSG__MSG_TYPE__REQUEST == msg->type) && (SR__OPERATION__DATA_PROVIDE == msg->request->operation)) {
        /* data-provide request */
        rc = cl_sm_dp_request_process(sm_ctx, conn, msg);
    } else if ((SR__MSG__MSG_TYPE__REQUEST == msg->type) && (SR__OPERATION__RPC == msg->request->operation)) {
        /* RPC request */
        rc = cl_sm_rpc_process(sm_ctx, conn, msg);
    } else if ((SR__MSG__MSG_TYPE__REQUEST == msg->type) && (SR__OPERATION__EVENT_NOTIF == msg->request->operation)) {
        /* event notification */
        rc = cl_sm_event_notif_process(sm_ctx, conn, msg);
    } else {
        SR_LOG_ERR("Invalid or unexpected message received (conn=%p).", (void*)conn);
        rc = SR_ERR_INVAL_ARG;
    }

    /* release the message */
    sr__msg__free_unpacked(msg, NULL);

    return rc;
}

/**
 * @brief Processes the content of input buffer of a connection.
 */
static int
cl_sm_conn_in_buff_process(cl_sm_ctx_t *sm_ctx, cl_sm_conn_ctx_t *conn)
{
    cl_sm_buffer_t *buff = NULL;
    size_t buff_pos = 0, buff_size = 0;
    size_t msg_size = 0;
    int rc = SR_ERR_OK;

    CHECK_NULL_ARG2(sm_ctx, conn);

    buff = &conn->in_buff;
    buff_size = buff->pos;
    buff_pos = 0;

    if (buff_size <= SR_MSG_PREAM_SIZE) {
        return SR_ERR_OK; /* nothing to process so far */
    }

    while ((buff_size - buff_pos) > SR_MSG_PREAM_SIZE) {
        msg_size = sr_buff_to_uint32(buff->data + buff_pos);
        if ((msg_size <= 0) || (msg_size > SR_MAX_MSG_SIZE)) {
            /* invalid message size */
            SR_LOG_ERR("Invalid message size in the message preamble (%zu).", msg_size);
            return SR_ERR_MALFORMED_MSG;
        } else if ((buff_size - buff_pos) >= msg_size) {
            /* the message is completely retrieved, parse it */
            SR_LOG_DBG("New message of size %zu bytes received.", msg_size);
            rc = cl_sm_conn_msg_process(sm_ctx, conn,
                    (buff->data + buff_pos + SR_MSG_PREAM_SIZE), msg_size);
            buff_pos += SR_MSG_PREAM_SIZE + msg_size;
            if (SR_ERR_OK != rc) {
                SR_LOG_ERR_MSG("Error by processing of the message.");
                return rc;
            }
        } else {
            /* the message is not completely retrieved, end processing */
            SR_LOG_DBG("Partial message of size %zu, received %zu.", msg_size,
                    (buff_size - SR_MSG_PREAM_SIZE - buff_pos));
            break;
        }
    }

    if ((0 != buff_pos) && (buff_size - buff_pos) > 0) {
        /* move unprocessed data to the front of the buffer */
        memmove(buff->data, (buff->data + buff_pos), (buff_size - buff_pos));
        buff->pos = buff_size - buff_pos;
    } else {
        /* no more unprocessed data left in the buffer */
        buff->pos = 0;
    }

    return rc;
}

/**
 * @brief Reads data from a subscriber connection file descriptor and processes them.
 */
static int
cl_sm_fd_read_data(cl_sm_ctx_t *sm_ctx, int fd)
{
    cl_sm_conn_ctx_t tmp_conn = { 0, };
    cl_sm_conn_ctx_t *conn = NULL;
    cl_sm_buffer_t *buff = NULL;
    int bytes = 0;
    int rc = SR_ERR_OK;

    CHECK_NULL_ARG(sm_ctx);

    /* find matching connection context */
    tmp_conn.fd = fd;
    conn = sr_btree_search(sm_ctx->fd_btree, &tmp_conn);
    if (NULL == conn) {
        SR_LOG_ERR("Invalid file descriptor fd=%d, matching subscriber connection not found.", fd);
        return SR_ERR_INVAL_ARG;
    }

    SR_LOG_DBG("fd %d readable", conn->fd);

    buff = &conn->in_buff;
    do {
        /* expand input buffer if needed */
        rc = cl_sm_conn_buffer_expand(conn, buff, CL_SM_IN_BUFF_MIN_SPACE);
        if (SR_ERR_OK != rc) {
            conn->close_requested = true;
            break;
        }
        /* receive data */
        bytes = recv(conn->fd, (buff->data + buff->pos), (buff->size - buff->pos), 0);
        if (bytes > 0) {
            /* Received "bytes" bytes of data */
            SR_LOG_DBG("%d bytes of data received on fd %d", bytes, conn->fd);
            buff->pos += bytes;
        } else if (0 == bytes) {
            /* connection closed by the other side */
            SR_LOG_DBG("Peer on fd %d disconnected.", conn->fd);
            conn->close_requested = true;
            break;
        } else {
            if ((EWOULDBLOCK == errno) || (EAGAIN == errno)) {
                /* no more data to be read */
                SR_LOG_DBG("fd %d would block", conn->fd);
                break;
            } else {
                /* error by reading - close the connection due to an error */
                SR_LOG_ERR("Error by reading data on fd %d: %s.", conn->fd, sr_strerror_safe(errno));
                conn->close_requested = true;
                break;
            }
        }
    } while (bytes > 0); /* recv returns -1 when there is no more data to be read */

    /* process the content of input buffer */
    if (SR_ERR_OK == rc) {
        rc = cl_sm_conn_in_buff_process(sm_ctx, conn);
        if (SR_ERR_OK != rc) {
            SR_LOG_WRN("Error by processing of the input buffer of fd=%d, closing the connection.", conn->fd);
            conn->close_requested = true;
        }
    }

    /* close the connection if requested */
    if (conn->close_requested) {
        cl_sm_conn_close(sm_ctx, conn);
        rc = SR_ERR_DISCONNECT;
    }

    return rc;
}

/**
 * @brief Callback called by the event loop watcher when the file descriptor of
 * a connection is readable (some data has arrived).
 */
static void
cl_sm_fd_read_cb(struct ev_loop *loop, ev_io *w, int revents)
{
    cl_sm_ctx_t *sm_ctx = NULL;

    CHECK_NULL_ARG_VOID2(w, w->data);
    sm_ctx = (cl_sm_ctx_t*)w->data;

    cl_sm_fd_read_data(sm_ctx, w->fd);
}

/**
 * @brief Writes data in output buffer into specified connection.
 */
static int
cl_sm_write_conn(cl_sm_ctx_t *sm_ctx, cl_sm_conn_ctx_t *conn)
{
    int rc = SR_ERR_OK;

    CHECK_NULL_ARG2(sm_ctx, conn);

    /* stop monitoring the FD for writable event */
    if (sm_ctx->local_fd_watcher) {
        cl_sm_fd_changeset_add(sm_ctx, conn->fd, SR_FD_OUTPUT_READY, SR_FD_STOP_WATCHING);
    } else {
        ev_io_stop(sm_ctx->event_loop, &conn->write_watcher);
    }

    /* flush the output buffer */
    rc = cl_sm_conn_out_buff_flush(sm_ctx, conn);

    /* close the connection if requested */
    if ((conn->close_requested) || (SR_ERR_OK != rc)) {
        cl_sm_conn_close(sm_ctx, conn);
    }

    return rc;
}

/**
 * @brief Callback called by the event loop watcher when the file descriptor of
 * a connection is writable (without blocking).
 */
static void
cl_sm_conn_write_cb(struct ev_loop *loop, ev_io *w, int revents)
{
    cl_sm_conn_ctx_t *conn = NULL;
    cl_sm_ctx_t *sm_ctx = NULL;

    CHECK_NULL_ARG_VOID2(w, w->data);
    conn = (cl_sm_conn_ctx_t*)w->data;

    CHECK_NULL_ARG_VOID2(conn, conn->sm_ctx);
    sm_ctx = conn->sm_ctx;

    SR_LOG_DBG("fd %d writeable", conn->fd);

    cl_sm_write_conn(sm_ctx, conn);
}

/**
 * @brief Accepts new connections on specified unix-domain server socket.
 */
static int
cl_sm_accept_server_connections(cl_sm_ctx_t *sm_ctx, cl_sm_server_ctx_t *server_ctx)
{
    cl_sm_conn_ctx_t *conn = NULL;
    int clnt_fd = -1;
    int rc = SR_ERR_OK;

    CHECK_NULL_ARG2(sm_ctx, server_ctx);

    do {
        clnt_fd = accept(server_ctx->listen_socket_fd, NULL, NULL);
        if (-1 != clnt_fd) {
            /* accepted the new connection */
            SR_LOG_DBG("New connection on fd %d", clnt_fd);

            /* set to nonblocking mode */
            rc = sr_fd_set_nonblock(clnt_fd);
            if (SR_ERR_OK != rc) {
                SR_LOG_ERR("Cannot set fd=%d to nonblocking mode.", clnt_fd);
                close(clnt_fd);
                continue;
            }
            /* track as new connection */
            rc = cl_sm_connection_add(sm_ctx, clnt_fd, &conn);
            if (SR_ERR_OK != rc) {
                SR_LOG_ERR("Cannot initialize watcher for fd=%d.", clnt_fd);
                close(clnt_fd);
                continue;
            }
            /* start watching new client FD */
            if (sm_ctx->local_fd_watcher) {
                cl_sm_fd_changeset_add(sm_ctx, clnt_fd, SR_FD_INPUT_READY, SR_FD_START_WATCHING);
            } else {
                ev_io_init(&conn->read_watcher, cl_sm_fd_read_cb, clnt_fd, EV_READ);
                conn->read_watcher.data = (void*)sm_ctx;
                ev_io_start(sm_ctx->event_loop, &conn->read_watcher);

                ev_io_init(&conn->write_watcher, cl_sm_conn_write_cb, conn->fd, EV_WRITE);
                conn->write_watcher.data = (void*)conn;
                /* do not start write watcher - will be started when needed */
            }
        } else {
            if ((EWOULDBLOCK == errno) || (EAGAIN == errno)) {
                /* no more connections to accept */
                break;
            } else {
                /* error by accept - only log the error and skip it */
                SR_LOG_ERR("Unexpected error by accepting new connection: %s", sr_strerror_safe(errno));
                continue;
            }
        }
    } while (-1 != clnt_fd); /* accept returns -1 when there are no more connections to accept */

    return rc;
}

/**
 * @brief Callback called by the event loop watcher when a new connection is detected
 * on the server socket. Accepts new connections to the server and starts
 * monitoring the new client file descriptors.
 */
static void
cl_sm_server_watcher_cb(struct ev_loop *loop, ev_io *w, int revents)
{
    cl_sm_server_ctx_t *server_ctx = NULL;
    cl_sm_ctx_t *sm_ctx = NULL;

    CHECK_NULL_ARG_VOID2(w, w->data);
    server_ctx = (cl_sm_server_ctx_t*)w->data;
    sm_ctx = server_ctx->sm_ctx;

    cl_sm_accept_server_connections(sm_ctx, server_ctx);
}

/**
 * @brief Destroys the unix-domain socket server for subscriber connections.
 */
static void
cl_sm_server_cleanup(cl_sm_ctx_t *sm_ctx, cl_sm_server_ctx_t *server_ctx)
{
    if (NULL != server_ctx) {
        /* stop monitoring the server socket */
        if (sm_ctx->local_fd_watcher) {
<<<<<<< HEAD
            cl_sm_fd_changeset_add(sm_ctx, server_ctx->listen_socket_fd, (SR_FD_INPUT_READY | SR_FD_OUTPUT_READY),
=======
            cl_sm_fd_changeset_add(sm_ctx, server_ctx->listen_socket_fd, (SR_FD_INPUT_READY & SR_FD_OUTPUT_READY),
>>>>>>> 5ab91688
                    SR_FD_STOP_WATCHING);
        } else {
            if (NULL != server_ctx->server_watcher.data) {
                ev_io_stop(sm_ctx->event_loop, &server_ctx->server_watcher);
            }
        }
        if (-1 != server_ctx->listen_socket_fd) {
            close(server_ctx->listen_socket_fd);
        }
        if (NULL != server_ctx->socket_path) {
            unlink(server_ctx->socket_path);
            free(server_ctx->socket_path);
        }
        free(server_ctx->module_name);
        free(server_ctx);
    }
}

/**
 * @brief Cleans up all server context within the Subscription Manager.
 */
static void
cl_sm_servers_cleanup(cl_sm_ctx_t *sm_ctx)
{
    sr_llist_node_t *node = NULL;

    if (NULL != sm_ctx ) {
        pthread_mutex_lock(&sm_ctx->server_ctx_lock);

        if (NULL != sm_ctx->server_ctx_list) {
            node = sm_ctx->server_ctx_list->first;
            while (NULL != node) {
                cl_sm_server_cleanup(sm_ctx, node->data);
                node = node->next;
            }
        }

        pthread_mutex_unlock(&sm_ctx->server_ctx_lock);
    }
}

/**
 * @brief Gets a filename that can be used for binding a new unix-domain server.
 * Creates needed directories in SR_CLIENT_SOCKET_DIR if missing.
 */
static int
cl_sm_get_server_socket_filename(cl_sm_ctx_t *sm_ctx, const char *module_name, char **socket_path)
{
    char path[PATH_MAX] = { 0, };
    char pid_str[20] = { 0, };
    int fd = -1;
    mode_t old_umask = 0;
    int ret = 0, rc = SR_ERR_OK;

    CHECK_NULL_ARG3(sm_ctx, module_name, socket_path);

    /* create the parent directory if does not exist */
    strncat(path, SR_SUBSCRIPTIONS_SOCKET_DIR, PATH_MAX - 1);
    strncat(path, "/", PATH_MAX - strlen(path) - 1);
    if (-1 == access(path, F_OK)) {
        old_umask = umask(0);
        ret = mkdir(path, S_IRWXU | S_IRWXG | S_IRWXO);
        umask(old_umask);
        CHECK_ZERO_LOG_RETURN(ret, SR_ERR_INTERNAL, "Unable to create the directory '%s': %s", path, sr_strerror_safe(errno));
    }

    /* create the module directory if it does not exist */
    strncat(path, module_name, PATH_MAX - strlen(path) - 1);
    strncat(path, "/", PATH_MAX - strlen(path) - 1);
    if (-1 == access(path, F_OK)) {
        old_umask = umask(0);
        ret = mkdir(path, S_IRWXU | S_IRWXG | S_IRWXO);
        umask(old_umask);
        CHECK_ZERO_LOG_RETURN(ret, SR_ERR_INTERNAL, "Unable to create the directory '%s': %s", path, sr_strerror_safe(errno));
        rc = sr_set_socket_dir_permissions(path, SR_DATA_SEARCH_DIR, module_name, false);
        CHECK_RC_LOG_RETURN(rc, "Unable to set socket directory permissions for '%s'.", path);
    }

    /* append PID */
    snprintf(pid_str, 20, "%d", getpid());
    strncat(path, pid_str, PATH_MAX - strlen(path) - 1);

    /* append temporary file name part */
    strncat(path, ".XXXXXX.sock", PATH_MAX - strlen(path) - 1);
    fd = mkstemps(path, 5);
    if (-1 != fd) {
        close(fd);
        unlink(path);
    }

    *socket_path = strdup(path);
    CHECK_NULL_NOMEM_RETURN(*socket_path);

    return rc;
}

/**
 * @brief Initializes unix-domain socket server for subscriber connections.
 */
static int
cl_sm_server_init(cl_sm_ctx_t *sm_ctx, const char *module_name, cl_sm_server_ctx_t **server_ctx_p)
{
    int ret = 0;
    struct sockaddr_un addr;
    mode_t old_umask = 0;
    cl_sm_server_ctx_t *server_ctx = NULL;
    int rc = SR_ERR_OK;

    CHECK_NULL_ARG3(sm_ctx, module_name, server_ctx_p);

    /* allocate the context */
    server_ctx = calloc(1, sizeof(*server_ctx));
    CHECK_NULL_NOMEM_RETURN(server_ctx);

    server_ctx->sm_ctx = sm_ctx;
    server_ctx->module_name = strdup(module_name);
    CHECK_NULL_NOMEM_GOTO(server_ctx->module_name, rc, cleanup);

    /* add the context into server list */
    rc = sr_llist_add_new(sm_ctx->server_ctx_list, server_ctx);
    CHECK_RC_MSG_GOTO(rc, cleanup, "Cannot add new server context into context list.");

    /* generate socket path */
    rc = cl_sm_get_server_socket_filename(sm_ctx, module_name, &server_ctx->socket_path);
    CHECK_RC_MSG_GOTO(rc, cleanup, "Cannot generate server socket path.");

    SR_LOG_DBG("Initializing sysrepo subscription server at socket=%s", server_ctx->socket_path);

    /* create listening socket */
    server_ctx->listen_socket_fd = socket(AF_UNIX, SOCK_STREAM, 0);
    if (-1 == server_ctx->listen_socket_fd) {
        SR_LOG_ERR("Socket create error: %s", sr_strerror_safe(errno));
        rc = SR_ERR_INIT_FAILED;
        goto cleanup;
    }

    /* set socket to nonblocking mode */
    rc = sr_fd_set_nonblock(server_ctx->listen_socket_fd);
    CHECK_RC_MSG_GOTO(rc, cleanup, "Cannot set socket to nonblocking mode.");

    memset(&addr, 0, sizeof(addr));
    addr.sun_family = AF_UNIX;
    strncpy(addr.sun_path, server_ctx->socket_path, sizeof(addr.sun_path)-1);

    /* bind the unix-domain socket writable to anyone
     * (permission are guarded by the directory where the socket is placed) */
    old_umask = umask(0);
    ret = bind(server_ctx->listen_socket_fd, (struct sockaddr*)&addr, sizeof(addr));
    umask(old_umask);
    CHECK_ZERO_LOG_GOTO(ret, rc, SR_ERR_INIT_FAILED, cleanup, "Socket bind error: %s", sr_strerror_safe(errno));

    /* start listening on the socket */
    ret = listen(server_ctx->listen_socket_fd, SOMAXCONN);
    CHECK_ZERO_LOG_GOTO(ret, rc, SR_ERR_INIT_FAILED, cleanup, "Socket listen error: %s", sr_strerror_safe(errno));

    /* start monitoring the server socket for new connections */
    if (sm_ctx->local_fd_watcher) {
        /* add the server socket FD into FD change set */
        rc = cl_sm_fd_changeset_add(sm_ctx, server_ctx->listen_socket_fd, SR_FD_INPUT_READY, SR_FD_START_WATCHING);
        CHECK_RC_MSG_GOTO(rc, cleanup, "Cannot add the server socket FD into FD change set.");
    } else {
        /* send a signal to the thread with event loop to re-scan for new server contexts */
        ev_async_send(sm_ctx->event_loop, &sm_ctx->server_ctx_watcher);
    }

    *server_ctx_p = server_ctx;
    return SR_ERR_OK;

cleanup:
    cl_sm_server_cleanup(sm_ctx, server_ctx);
    return rc;
}

/**
 * @brief Finds server context matching with provided server socket file descriptor.
 */
static cl_sm_server_ctx_t *
cl_sm_fd_find_server_ctx(cl_sm_ctx_t *sm_ctx, int fd)
{
    sr_llist_node_t *node = NULL;

    if (NULL != sm_ctx) {
        pthread_mutex_lock(&sm_ctx->server_ctx_lock);

        if (NULL != sm_ctx->server_ctx_list) {
            node = sm_ctx->server_ctx_list->first;
            while (NULL != node) {
                if (fd == ((cl_sm_server_ctx_t*)(node->data))->listen_socket_fd) {
                    pthread_mutex_unlock(&sm_ctx->server_ctx_lock);
                    return node->data;
                }
                node = node->next;
            }
        }

        pthread_mutex_unlock(&sm_ctx->server_ctx_lock);
    }
    return NULL;
}

/**
 * @brief Callback called by the event loop watcher when an async request to stop the loop is received.
 */
static void
cl_sm_stop_cb(struct ev_loop *loop, ev_async *w, int revents)
{
    cl_sm_ctx_t *sm_ctx = NULL;

    CHECK_NULL_ARG_VOID3(loop, w, w->data);
    sm_ctx = (cl_sm_ctx_t*)w->data;

    SR_LOG_DBG_MSG("Client subscription event loop stop requested.");

    ev_break(sm_ctx->event_loop, EVBREAK_ALL);
}

/**
 * @brief Callback called by the event loop watcher when an async request to rescan server contexts is received.
 */
static void
cl_sm_server_ctx_change_cb(struct ev_loop *loop, ev_async *w, int revents)
{
    cl_sm_ctx_t *sm_ctx = NULL;
    sr_llist_node_t *node = NULL;
    cl_sm_server_ctx_t *server_ctx = NULL;

    CHECK_NULL_ARG_VOID3(loop, w, w->data);
    sm_ctx = (cl_sm_ctx_t*)w->data;

    SR_LOG_DBG_MSG("Server context changed.");

    pthread_mutex_lock(&sm_ctx->server_ctx_lock);

    if (NULL != sm_ctx && NULL != sm_ctx->server_ctx_list) {
        node = sm_ctx->server_ctx_list->first;
        while (NULL != node) {
            server_ctx = (cl_sm_server_ctx_t*)node->data;
            /* if not already initialized */
            if (!server_ctx->watcher_started) {
                /* initialize event watcher for unix-domain server socket */
                ev_io_init(&server_ctx->server_watcher, cl_sm_server_watcher_cb, server_ctx->listen_socket_fd, EV_READ);
                server_ctx->server_watcher.data = (void*)server_ctx;
                ev_io_start(sm_ctx->event_loop, &server_ctx->server_watcher);
                server_ctx->watcher_started = true;
            }
            node = node->next;
        }
    }

    pthread_mutex_unlock(&sm_ctx->server_ctx_lock);
}

/**
 * @brief Runs the event loop in a new thread.
 */
static void *
cl_sm_event_loop_threaded(void *sm_ctx_p)
{
    cl_sm_ctx_t *sm_ctx = NULL;

    if (NULL != sm_ctx_p) {
        sm_ctx = (cl_sm_ctx_t*)sm_ctx_p;

        SR_LOG_DBG_MSG("Starting client subscription event loop.");

        ev_run(sm_ctx->event_loop, 0);

        SR_LOG_DBG_MSG("Client subscription event loop finished.");
    }

    return NULL;
}

int
cl_sm_init(bool local_fd_watcher, int notify_pipe[2], cl_sm_ctx_t **sm_ctx_p)
{
    cl_sm_ctx_t *ctx = NULL;
    int ret = 0, rc = SR_ERR_OK;

    CHECK_NULL_ARG(sm_ctx_p);

    SR_LOG_DBG_MSG("Client Subscription Manager init started.");

    /* allocate the context */
    ctx = calloc(1, sizeof(*ctx));
    CHECK_NULL_NOMEM_RETURN(ctx);

    ctx->local_fd_watcher = local_fd_watcher;
    ctx->fd_changeset_notify_pipe[0] = notify_pipe[0];
    ctx->fd_changeset_notify_pipe[1] = notify_pipe[1];

    /* initialize linked-list for server contexts */
    rc = sr_llist_init(&ctx->server_ctx_list);
    CHECK_RC_MSG_GOTO(rc, cleanup, "Cannot initialize linked-list for server contexts.");

    /* create binary tree for fast connection lookup by fd,
     * with automatic cleanup when the session is removed from tree */
    rc = sr_btree_init(cl_sm_connection_cmp_fd, cl_sm_connection_cleanup, &ctx->fd_btree);
    CHECK_RC_MSG_GOTO(rc, cleanup, "Cannot allocate binary tree for FDd.");

    /* create binary tree for fast subscription lookup by id */
    rc = sr_btree_init(cl_sm_subscription_cmp_id, cl_sm_subscription_cleanup_internal, &ctx->subscriptions_btree);
    CHECK_RC_MSG_GOTO(rc, cleanup, "Cannot allocate binary tree for subscription IDs.");

    /* create binary tree for fast data connection lookup by destination (socket) string */
    rc = sr_btree_init(cl_sm_data_connection_cmp_dst, cl_sm_data_connection_cleanup, &ctx->data_connection_btree);
    CHECK_RC_MSG_GOTO(rc, cleanup, "Cannot allocate binary tree for data connections.");

    /* initialize the mutexes */
    ret = pthread_mutex_init(&ctx->server_ctx_lock, NULL);
    CHECK_ZERO_MSG_GOTO(ret, rc, SR_ERR_INIT_FAILED, cleanup, "Cannot initialize subscriptions server contexts mutex.");
    ret = pthread_mutex_init(&ctx->fd_changeset_lock, NULL);
    CHECK_ZERO_MSG_GOTO(ret, rc, SR_ERR_INIT_FAILED, cleanup, "Cannot initialize fd changeset mutex.");
    ret = pthread_mutex_init(&ctx->subscriptions_lock, NULL);
    CHECK_ZERO_MSG_GOTO(ret, rc, SR_ERR_INIT_FAILED, cleanup, "Cannot initialize subscriptions mutex.");

    srand(time(NULL));

    if (local_fd_watcher) {
        /* use application-local file descriptor watcher */
        SR_LOG_DBG_MSG("Application-local file descriptor watcher will be used for monitoring of subscriptions.");
    } else {
        /* initialize event loop */
        /* According to our measurements, EPOLL backend is significantly slower for
         * fewer file descriptors, so we are disabling it for now. */
        ctx->event_loop = ev_loop_new((EVBACKEND_ALL ^ EVBACKEND_EPOLL) | EVFLAG_NOENV);

        /* initialize event watcher for async stop requests */
        ev_async_init(&ctx->stop_watcher, cl_sm_stop_cb);
        ctx->stop_watcher.data = (void*)ctx;
        ev_async_start(ctx->event_loop, &ctx->stop_watcher);

        /* initialize event watcher for changes in server context */
        ev_async_init(&ctx->server_ctx_watcher, cl_sm_server_ctx_change_cb);
        ctx->server_ctx_watcher.data = (void*)ctx;
        ev_async_start(ctx->event_loop, &ctx->server_ctx_watcher);

        /* start the event loop in a new thread */
        ret = pthread_create(&ctx->event_loop_thread, NULL, cl_sm_event_loop_threaded, ctx);
        CHECK_ZERO_LOG_GOTO(ret, rc, SR_ERR_INIT_FAILED, cleanup, "Error by creating a new thread: %s", sr_strerror_safe(errno));

        SR_LOG_DBG_MSG("An event loop in the background thread successfully started.");
    }

    SR_LOG_DBG_MSG("Client Subscription Manager initialized successfully.");

    *sm_ctx_p = ctx;
    return rc;

cleanup:
    cl_sm_cleanup(ctx, false);
    return rc;
}

void
cl_sm_cleanup(cl_sm_ctx_t *sm_ctx, bool join)
{
    if (NULL != sm_ctx) {
        if (!sm_ctx->local_fd_watcher) {
            if (join) {
                ev_async_send(sm_ctx->event_loop, &sm_ctx->stop_watcher);
                pthread_join(sm_ctx->event_loop_thread, NULL);
            }
        }
        cl_sm_servers_cleanup(sm_ctx);

        sr_btree_cleanup(sm_ctx->data_connection_btree);
        sr_btree_cleanup(sm_ctx->subscriptions_btree);
        sr_btree_cleanup(sm_ctx->fd_btree);
        sr_llist_cleanup(sm_ctx->server_ctx_list);

        pthread_mutex_destroy(&sm_ctx->server_ctx_lock);
        pthread_mutex_destroy(&sm_ctx->fd_changeset_lock);
        pthread_mutex_destroy(&sm_ctx->subscriptions_lock);

        if (sm_ctx->local_fd_watcher) {
            if (sm_ctx->fd_changeset_cnt > 0) {
                free(sm_ctx->fd_changeset);
                sm_ctx->fd_changeset = NULL;
                sm_ctx->fd_changeset_cnt = 0;
            }
        } else {
            if (NULL != sm_ctx->event_loop) {
                ev_loop_destroy(sm_ctx->event_loop);
            }
        }

        free(sm_ctx);

        SR_LOG_INF_MSG("Client Subscription Manager successfully destroyed.");
    }
}

int
cl_sm_get_server_ctx(cl_sm_ctx_t *sm_ctx, const char *module_name, cl_sm_server_ctx_t **server_ctx_p)
{
    sr_llist_node_t *node = NULL;
    cl_sm_server_ctx_t *server_ctx = NULL;
    bool matched = false;
    int rc = SR_ERR_OK;

    CHECK_NULL_ARG2(sm_ctx, server_ctx_p);

    if (NULL == module_name) {
        /* use internal "fake" module name */
        module_name = SR_GLOBAL_SUBSCRIPTIONS_SUBDIR;
    }

    pthread_mutex_lock(&sm_ctx->server_ctx_lock);

    /* find if a server context already exists for this module */
    node = sm_ctx->server_ctx_list->first;
    while (NULL != node) {
        server_ctx = (cl_sm_server_ctx_t*)node->data;
        if ((NULL != server_ctx->module_name) && (0 == strcmp(server_ctx->module_name, module_name))) {
            matched = true;
            break;
        }
        node = node->next;
    }

    if (!matched) {
        /* start a new server */
        server_ctx = NULL;
        rc = cl_sm_server_init(sm_ctx, module_name, &server_ctx);
    }

    pthread_mutex_unlock(&sm_ctx->server_ctx_lock);

    *server_ctx_p = server_ctx;
    return rc;
}

int
cl_sm_subscription_init(cl_sm_ctx_t *sm_ctx, cl_sm_server_ctx_t *server_ctx, cl_sm_subscription_ctx_t **subscription_p)
{
    cl_sm_subscription_ctx_t *subscription = NULL;
    int rc = SR_ERR_OK;

    CHECK_NULL_ARG2(sm_ctx, subscription_p);

    subscription = calloc(1, sizeof(*subscription));
    CHECK_NULL_NOMEM_RETURN(subscription);

    subscription->sm_ctx = sm_ctx;

    pthread_mutex_lock(&sm_ctx->subscriptions_lock);

    /* generate unused random subscription id */
    size_t attempts = 0;
    do {
        subscription->id = rand();
        if (NULL != sr_btree_search(sm_ctx->subscriptions_btree, subscription)) {
            subscription->id = CL_SM_SUBSCRIPTION_ID_INVALID;
        }
        if (++attempts > CL_SM_SUBSCRIPTION_ID_MAX_ATTEMPTS) {
            SR_LOG_ERR_MSG("Unable to generate an unique subscription id.");
            rc = SR_ERR_INTERNAL;
            pthread_mutex_unlock(&sm_ctx->subscriptions_lock);
            goto cleanup;
        }
    } while (CL_SM_SUBSCRIPTION_ID_INVALID == subscription->id);

    /* insert the subscription into the binary tree */
    rc = sr_btree_insert(sm_ctx->subscriptions_btree, subscription);

    pthread_mutex_unlock(&sm_ctx->subscriptions_lock);

    CHECK_RC_MSG_GOTO(rc, cleanup, "Cannot insert new entry into subscription binary tree (duplicate id?).");

    subscription->delivery_address = server_ctx->socket_path;
    *subscription_p = subscription;
    return SR_ERR_OK;

cleanup:
    cl_sm_subscription_cleanup_internal(subscription);
    return rc;
}

void
cl_sm_subscription_cleanup(cl_sm_subscription_ctx_t *subscription)
{
    cl_sm_ctx_t *sm_ctx = NULL;

    CHECK_NULL_ARG_VOID2(subscription, subscription->sm_ctx);

    sm_ctx = subscription->sm_ctx;

    pthread_mutex_lock(&sm_ctx->subscriptions_lock);

    /* cl_sm_subscription_cleanup_internal will be auto-invoked */
    sr_btree_delete(sm_ctx->subscriptions_btree, subscription);

    pthread_mutex_unlock(&sm_ctx->subscriptions_lock);
}

int
cl_sm_fd_event_process(cl_sm_ctx_t *sm_ctx, int fd, sr_fd_event_t event,
        sr_fd_change_t **fd_change_set, size_t *fd_change_set_cnt)
{
    char buf[256] = { 0, };
    cl_sm_server_ctx_t *server_ctx = NULL;
    cl_sm_conn_ctx_t tmp_conn = { 0, };
    cl_sm_conn_ctx_t *conn = NULL;
<<<<<<< HEAD
    int ret = 0, rc = SR_ERR_OK;
=======
    int rc = SR_ERR_OK;
>>>>>>> 5ab91688

    CHECK_NULL_ARG3(sm_ctx, fd_change_set, fd_change_set_cnt);

    if (fd == sm_ctx->fd_changeset_notify_pipe[0]) {
        /* set of file descriptors used for watching needs to be modified */
        rc = cl_sm_get_fd_change_set(sm_ctx, fd_change_set, fd_change_set_cnt);
        SR_LOG_DBG("Change in the FD set for watching: %zu changes.", *fd_change_set_cnt);
<<<<<<< HEAD
        ret = read(fd, buf, sizeof(buf)); /* we do not care about the data, just read it */
        if (-1 == ret) {
            SR_LOG_WRN("Error by reading from fd notify pipe: %s", sr_strerror_safe(errno));
        }
=======
        read(fd, buf, sizeof(buf)); /* we do not care about the data, just read it */
>>>>>>> 5ab91688
    } else {
        if (SR_FD_INPUT_READY == event) {
            /* the file descriptor is readable */
            server_ctx = cl_sm_fd_find_server_ctx(sm_ctx, fd);
            if (NULL != server_ctx) {
                /* this is a server socket fd - accept */
                rc = cl_sm_accept_server_connections(sm_ctx, server_ctx);
            } else {
                /* this is a client socket connection - read a message from specified fd */
                rc = cl_sm_fd_read_data(sm_ctx, fd);
                if (SR_ERR_DISCONNECT == rc) {
                    SR_LOG_DBG("Client of fd %d disconnected, ignoring this fd.", fd);
                    rc = SR_ERR_OK;
                }
            }
        } else {
            /* the file descriptor is writeable */
            tmp_conn.fd = fd;
            conn = sr_btree_search(sm_ctx->fd_btree, &tmp_conn);
            rc = cl_sm_write_conn(sm_ctx, conn);
        }
    }

    return rc;
}<|MERGE_RESOLUTION|>--- conflicted
+++ resolved
@@ -286,11 +286,7 @@
 
         /* stop monitoring client file descriptor */
         if (conn->sm_ctx->local_fd_watcher) {
-<<<<<<< HEAD
             cl_sm_fd_changeset_add(conn->sm_ctx, conn->fd, (SR_FD_INPUT_READY | SR_FD_OUTPUT_READY), SR_FD_STOP_WATCHING);
-=======
-            cl_sm_fd_changeset_add(conn->sm_ctx, conn->fd, (SR_FD_INPUT_READY & SR_FD_OUTPUT_READY), SR_FD_STOP_WATCHING);
->>>>>>> 5ab91688
         } else {
             if (NULL != conn->read_watcher.data) {
                 ev_io_stop(conn->sm_ctx->event_loop, &conn->read_watcher);
@@ -901,13 +897,9 @@
     cl_sm_subscription_ctx_t *subscription = NULL;
     cl_sm_subscription_ctx_t subscription_lookup = { 0, };
     sr_val_t *values = NULL;
-<<<<<<< HEAD
-    size_t values_cnt = 0;
-=======
     sr_node_t *trees = NULL;
     size_t values_cnt = 0;
     size_t tree_cnt = 0;
->>>>>>> 5ab91688
     int rc = SR_ERR_OK;
 
     CHECK_NULL_ARG4(sm_ctx, msg, msg->request, msg->request->event_notif_req);
@@ -915,12 +907,6 @@
     SR_LOG_DBG("Received an event notification for subscription id=%"PRIu32".",
             msg->request->event_notif_req->subscription_id);
 
-<<<<<<< HEAD
-    /* copy values from GPB */
-    rc = sr_values_gpb_to_sr(msg->request->event_notif_req->values, msg->request->event_notif_req->n_values,
-            &values, &values_cnt);
-    CHECK_RC_MSG_GOTO(rc, cleanup, "Error by copying event notification values from GPB.");
-=======
     /* copy input data from GPB */
     if (msg->request->event_notif_req->n_values) {
         rc = sr_values_gpb_to_sr(msg->request->event_notif_req->values, msg->request->event_notif_req->n_values,
@@ -930,7 +916,6 @@
                 &trees, &tree_cnt);
     }
     CHECK_RC_MSG_GOTO(rc, cleanup, "Error by copying event notification input data from GPB.");
->>>>>>> 5ab91688
 
     pthread_mutex_lock(&sm_ctx->subscriptions_lock);
 
@@ -946,10 +931,6 @@
 
     SR_LOG_DBG("Calling event notification callback for subscription id=%"PRIu32".", subscription->id);
 
-<<<<<<< HEAD
-    subscription->callback.event_notif_cb(msg->request->event_notif_req->xpath, values, values_cnt,
-            subscription->private_ctx);
-=======
     if (SR_API_VALUES == subscription->api_variant) {
         subscription->callback.event_notif_cb(msg->request->event_notif_req->xpath, values, values_cnt,
                 subscription->private_ctx);
@@ -957,21 +938,15 @@
         subscription->callback.event_notif_tree_cb(msg->request->event_notif_req->xpath, trees, tree_cnt,
                 subscription->private_ctx);
     }
->>>>>>> 5ab91688
 
     pthread_mutex_unlock(&sm_ctx->subscriptions_lock);
 
 cleanup:
     sr_free_values(values, values_cnt);
-<<<<<<< HEAD
-    return rc;
-}
-=======
     sr_free_trees(trees, tree_cnt);
     return rc;
 }
 
->>>>>>> 5ab91688
 /**
  * @brief Processes a message received on the connection.
  */
@@ -1296,11 +1271,7 @@
     if (NULL != server_ctx) {
         /* stop monitoring the server socket */
         if (sm_ctx->local_fd_watcher) {
-<<<<<<< HEAD
             cl_sm_fd_changeset_add(sm_ctx, server_ctx->listen_socket_fd, (SR_FD_INPUT_READY | SR_FD_OUTPUT_READY),
-=======
-            cl_sm_fd_changeset_add(sm_ctx, server_ctx->listen_socket_fd, (SR_FD_INPUT_READY & SR_FD_OUTPUT_READY),
->>>>>>> 5ab91688
                     SR_FD_STOP_WATCHING);
         } else {
             if (NULL != server_ctx->server_watcher.data) {
@@ -1805,11 +1776,7 @@
     cl_sm_server_ctx_t *server_ctx = NULL;
     cl_sm_conn_ctx_t tmp_conn = { 0, };
     cl_sm_conn_ctx_t *conn = NULL;
-<<<<<<< HEAD
     int ret = 0, rc = SR_ERR_OK;
-=======
-    int rc = SR_ERR_OK;
->>>>>>> 5ab91688
 
     CHECK_NULL_ARG3(sm_ctx, fd_change_set, fd_change_set_cnt);
 
@@ -1817,14 +1784,10 @@
         /* set of file descriptors used for watching needs to be modified */
         rc = cl_sm_get_fd_change_set(sm_ctx, fd_change_set, fd_change_set_cnt);
         SR_LOG_DBG("Change in the FD set for watching: %zu changes.", *fd_change_set_cnt);
-<<<<<<< HEAD
         ret = read(fd, buf, sizeof(buf)); /* we do not care about the data, just read it */
         if (-1 == ret) {
             SR_LOG_WRN("Error by reading from fd notify pipe: %s", sr_strerror_safe(errno));
         }
-=======
-        read(fd, buf, sizeof(buf)); /* we do not care about the data, just read it */
->>>>>>> 5ab91688
     } else {
         if (SR_FD_INPUT_READY == event) {
             /* the file descriptor is readable */
